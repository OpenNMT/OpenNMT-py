#!/usr/bin/env python
""" REST Translation server """
from __future__ import print_function
import sys
import os
import argparse
import time
import json
import threading
import re

import torch
import onmt.opts

from onmt.utils.logging import init_logger
from onmt.translate.translator import build_translator


class Timer:
    def __init__(self, start=False):
        self.stime = -1
        self.prev = -1
        self.times = {}
        if start:
            self.start()

    def start(self):
        self.stime = time.time()
        self.prev = self.stime
        self.times = {}

    def tick(self, name=None, tot=False):
        t = time.time()
        if not tot:
            elapsed = t - self.prev
        else:
            elapsed = t - self.stime
        self.prev = t

        if name is not None:
            self.times[name] = elapsed
        return elapsed


class ServerModelError(Exception):
    pass


class TranslationServer():
    def __init__(self):
        self.models = {}
        self.next_id = 0

    def start(self, config_file):
        """Read the config file and pre-/load the models
        """
        self.config_file = config_file
        with open(self.config_file) as f:
            self.confs = json.load(f)

        self.models_root = self.confs.get('models_root', './available_models')
        for i, conf in enumerate(self.confs["models"]):
            if "model" not in conf:
                raise ValueError("""Incorrect config file: missing 'model'
                                    parameter for model #%d""" % i)
            kwargs = {'timeout': conf.get('timeout', None),
                      'load': conf.get('load', None),
                      'tokenizer_opt': conf.get('tokenizer', None),
                      'on_timeout': conf.get('on_timeout', None),
                      'model_root': conf.get('model_root', self.models_root)
                      }
            kwargs = {k: v for (k, v) in kwargs.items() if v is not None}
            model_id = conf.get("id", None)
            opt = conf["opt"]
            opt["model"] = conf["model"]
            self.preload_model(opt, model_id=model_id, **kwargs)

    def clone_model(self, model_id, opt, timeout=-1):
        """Clone a model `model_id`.
           Different options may be passed. If `opt` is None, it will use the
           same set of options
        """
        if model_id in self.models:
            if opt is None:
                opt = self.models[model_id].user_opt
            opt["model"] = self.models[model_id].opt.model
            return self.load_model(opt, timeout)
        else:
            raise ServerModelError("No such model '%s'" % str(model_id))

    def load_model(self, opt, model_id=None, **model_kwargs):
        """Loading a model given a set of options
        """
        model_id = self.preload_model(opt, model_id=model_id, **model_kwargs)
        load_time = self.models[model_id].load_time

        return model_id, load_time

    def preload_model(self, opt, model_id=None, **model_kwargs):
        """Preloading the model: updating internal datastructure
           It will effectively load the model if `load` is set
        """
        if model_id is not None:
            if model_id in self.models.keys():
                raise ValueError("Model ID %d already exists" % model_id)
        else:
            model_id = self.next_id
            while model_id in self.models.keys():
                model_id += 1
            self.next_id = model_id + 1
        print("Pre-loading model %d" % model_id)
        model = ServerModel(opt, model_id, **model_kwargs)
        self.models[model_id] = model

        return model_id

    def run(self, inputs):
        """Translate `inputs`
           We keep the same format as the Lua version i.e.
             [{"id": model_id, "src": "sequence to translate"},{ ...}]

           We use inputs[0]["id"] as the model id
        """
        model_id = inputs[0].get("id", 0)
        if model_id in self.models and self.models[model_id] is not None:
            return self.models[model_id].run(inputs)
        else:
            print("Error No such model '%s'" % str(model_id))
            raise ServerModelError("No such model '%s'" % str(model_id))

    def unload_model(self, model_id):
        """Manually unload a model.
           It will free the memory and cancel the timer
        """
        if model_id in self.models and self.models[model_id] is not None:
            self.models[model_id].unload()
        else:
            raise ServerModelError("No such model '%s'" % str(model_id))

    def list_models(self):
        """Return the list of available models
        """
        models = []
        for _, model in self.models.items():
            models += [model.to_dict()]
        return models


class ServerModel:
    def __init__(self, opt, model_id, tokenizer_opt=None, load=False,
                 timeout=-1, on_timeout="to_cpu", model_root="./"):
        """
            Args:
                opt: (dict) options for the Translator
                model_id: (int) model id
                tokenizer_opt: (dict) options for the tokenizer or None
                load: (bool) whether to load the model during __init__
                timeout: (int) seconds before running `do_timeout`
                         Negative values means no timeout
                on_timeout: (str) in ["to_cpu", "unload"] set what to do on
                            timeout (see function `do_timeout`)
                model_root: (str) path to the model directory
                            it must contain de model and tokenizer file

        """
        self.model_root = model_root
        self.opt = self.parse_opt(opt)
        if self.opt.n_best > 1:
            raise ValueError("Values of n_best > 1 are not supported")

        self.model_id = model_id
        self.tokenizer_opt = tokenizer_opt
        self.timeout = timeout
        self.on_timeout = on_timeout

        self.unload_timer = None
        self.user_opt = opt
        self.tokenizer = None
        self.logger = init_logger(self.opt.log_file)

        if load:
            self.load()

    def parse_opt(self, opt):
        """Parse the option set passed by the user using `onmt.opts`
           Args:
               opt: (dict) options passed by the user

           Returns:
               opt: (Namespace) full set of options for the Translator
        """
        prec_argv = sys.argv
        sys.argv = sys.argv[:1]
        parser = argparse.ArgumentParser()
        onmt.opts.translate_opts(parser)

        opt['model'] = os.path.join(self.model_root, opt['model'])
        opt['src'] = "dummy_src"

        for (k, v) in opt.items():
            if type(v) == bool:
                sys.argv += ['-%s' % k]
            else:
                sys.argv += ['-%s' % k, str(v)]

        opt = parser.parse_args()
        opt.cuda = opt.gpu > -1

        sys.argv = prec_argv
        return opt

    @property
    def loaded(self):
        return hasattr(self, 'translator')

    def load(self):
        timer = Timer()
        self.logger.info("Loading model %d" % self.model_id)
        timer.start()

        try:
            self.translator = build_translator(self.opt,
                                               report_score=False,
                                               out_file=open(os.devnull, "w"))
        except RuntimeError as e:
            raise ServerModelError("Runtime Error: %s" % str(e))

        timer.tick("model_loading")
        if self.tokenizer_opt is not None:
            self.logger.info("Loading tokenizer")

            if "type" not in self.tokenizer_opt:
                raise ValueError(
                    "Missing mandatory tokenizer option 'type'")

            if self.tokenizer_opt['type'] == 'sentencepiece':
                if "model" not in self.tokenizer_opt:
                    raise ValueError(
                        "Missing mandatory tokenizer option 'model'")
                import sentencepiece as spm
                sp = spm.SentencePieceProcessor()
                model_path = os.path.join(self.model_root,
                                          self.tokenizer_opt['model'])
                sp.Load(model_path)
                self.tokenizer = sp
<<<<<<< HEAD
            elif self.tokenizer_opt['type'] == 'bpe_onmt_tokenizer':
                import pyonmttok
                model_path = os.path.join(self.model_root,
                                          self.tokenizer_opt['model'])
                tokenizer = pyonmttok.Tokenizer(
                    "aggressive",
                    bpe_model_path=model_path,
                    joiner_annotate=True,
                    joiner_new=True,
                    preserve_placeholders=True)
                self.tokenizer = tokenizer
=======
            elif self.tokenizer_opt['type'] == 'pyonmttok':
                if "params" not in self.tokenizer_opt:
                    raise ValueError(
                        "Missing mandatory tokenizer option 'params'")
                import pyonmttok
                if self.tokenizer_opt["mode"] is not None:
                    mode = self.tokenizer_opt["mode"]
                else:
                    mode = None
                for key, value in self.tokenizer_opt["params"].items():
                    if key.endswith("path"):
                        self.tokenizer_opt["params"][key] = os.path.join(
                            self.model_root, value)
                tokenizer = pyonmttok.Tokenizer(mode,
                                                **self.tokenizer_opt["params"])
                self.tokenizer = tokenizer

>>>>>>> f779e595
            else:
                raise ValueError("Invalid value for tokenizer type")

        self.load_time = timer.tick()
        self.reset_unload_timer()

    def run(self, inputs):
        """Translate `inputs` using this model

            Args:
                inputs: [{"src": "..."},{"src": ...}]

            Returns:
                result: (list) translations
                times: (dict) containing times
        """
        timer = Timer()
        self.logger.info("\nRunning translation using %d" % self.model_id)

        timer.start()
        if not self.loaded:
            self.load()
            timer.tick(name="load")
        elif self.opt.cuda:
            self.to_gpu()
            timer.tick(name="to_gpu")

        texts = []
        head_spaces = []
        tail_spaces = []
        sslength = []
        for i, inp in enumerate(inputs):
            src = inp['src']
            if src.strip() == "":
                head_spaces.append(src)
                texts.append("")
                tail_spaces.append("")
            else:
                whitespaces_before, whitespaces_after = "", ""
                match_before = re.search(r'^\s+', src)
                match_after = re.search(r'\s+$', src)
                if match_before is not None:
                    whitespaces_before = match_before.group(0)
                if match_after is not None:
                    whitespaces_after = match_after.group(0)
                head_spaces.append(whitespaces_before)
                tok = self.maybe_tokenize(src.strip())
                texts.append(tok)
                sslength.append(len(tok.split()))
                tail_spaces.append(whitespaces_after)

        empty_indices = [i for i, x in enumerate(texts) if x == ""]
        texts_to_translate = [x for x in texts if x != ""]

        scores = []
        predictions = []
        if len(texts_to_translate) > 0:
            try:
                scores, predictions = self.translator.translate(
                    src_data_iter=texts_to_translate,
                    batch_size=self.opt.batch_size)
            except RuntimeError as e:
                raise ServerModelError("Runtime Error: %s" % str(e))

        timer.tick(name="translation")
        self.logger.info("""Using model #%d\t%d inputs
               \ttranslation time: %f""" % (self.model_id, len(texts),
                                            timer.times['translation']))
        self.reset_unload_timer()

        # NOTE: translator returns lists of `n_best` list
        #       we can ignore that (i.e. flatten lists) only because
        #       we restrict `n_best=1`
        def flatten_list(_list): return sum(_list, [])
        results = flatten_list(predictions)
        scores = [score_tensor.item()
                  for score_tensor in flatten_list(scores)]

<<<<<<< HEAD
        self.logger.info("Translation Results: %d" % len(results))
        if len(whitespace_segments) > 0:
            self.logger.info("Whitespace segments: %d"
                             % len(whitespace_segments))
=======
        results = [self.maybe_detokenize(item)
                   for item in results]
>>>>>>> f779e595

        # build back results with empty texts
        for i in empty_indices:
            results.insert(i, "")
            scores.insert(i, 0)

        results = ["".join(items)
                   for items in zip(head_spaces, results, tail_spaces)]

        self.logger.info("Translation Results: %d", len(results))

        return results, scores, self.opt.n_best, timer.times

    def do_timeout(self):
        """Timeout function that free GPU memory by moving the model to CPU
           or unloading it; depending on `self.on_timemout` value
        """
        if self.on_timeout == "unload":
            self.logger.info("Timeout: unloading model %d" % self.model_id)
            self.unload()
        if self.on_timeout == "to_cpu":
            self.logger.info("Timeout: sending model %d to CPU"
                             % self.model_id)
            self.to_cpu()

    def unload(self):
        self.logger.info("Unloading model %d" % self.model_id)
        del self.translator
        if self.opt.cuda:
            torch.cuda.empty_cache()
        self.unload_timer = None

    def reset_unload_timer(self):
        if self.timeout < 0:
            return

        if self.unload_timer is not None:
            self.unload_timer.cancel()
        self.unload_timer = threading.Timer(self.timeout, self.do_timeout)
        self.unload_timer.start()

    def to_dict(self):
        hide_opt = ["model", "src"]
        d = {"model_id": self.model_id,
             "opt": {k: self.user_opt[k] for k in self.user_opt.keys()
                     if k not in hide_opt},
             "model": self.user_opt["model"],
             "loaded": self.loaded,
             "timeout": self.timeout,
             }
        if self.tokenizer_opt is not None:
            d["tokenizer"] = self.tokenizer_opt
        return d

    def to_cpu(self):
        """Move the model to CPU and clear CUDA cache
        """
        self.translator.model.cpu()
        if self.opt.cuda:
            torch.cuda.empty_cache()

    def to_gpu(self):
        """Move the model to GPU
        """
        torch.cuda.set_device(self.opt.gpu)
        self.translator.model.cuda()

    def maybe_tokenize(self, sequence):
        """Tokenize the sequence (or not)

           Same args/returns as `tokenize`
        """
        if self.tokenizer_opt is not None:
            return self.tokenize(sequence)
        return sequence

    def tokenize(self, sequence):
        """Tokenize a single sequence

            Args:
                sequence: (str) the sequence to tokenize

            Returns:
                tok: (str) the tokenized sequence

        """
        if self.tokenizer is None:
            raise ValueError("No tokenizer loaded")

        if self.tokenizer_opt["type"] == "sentencepiece":
            tok = self.tokenizer.EncodeAsPieces(sequence)
            tok = " ".join(tok)
<<<<<<< HEAD
        elif self.tokenizer_opt["type"] == "bpe_onmt_tokenizer":
=======
        elif self.tokenizer_opt["type"] == "pyonmttok":
>>>>>>> f779e595
            tok, _ = self.tokenizer.tokenize(sequence)
            tok = " ".join(tok)
        return tok

    def maybe_detokenize(self, sequence):
        """De-tokenize the sequence (or not)

           Same args/returns as `tokenize`
        """
        if self.tokenizer_opt is not None and ''.join(sequence.split()) != '':
            return self.detokenize(sequence)
        return sequence

    def detokenize(self, sequence):
        """Detokenize a single sequence

           Same args/returns as `tokenize`
        """
        if self.tokenizer is None:
            raise ValueError("No tokenizer loaded")

        if self.tokenizer_opt["type"] == "sentencepiece":
            detok = self.tokenizer.DecodePieces(sequence.split())
<<<<<<< HEAD
        elif self.tokenizer_opt["type"] == "bpe_onmt_tokenizer":
=======
        elif self.tokenizer_opt["type"] == "pyonmttok":
>>>>>>> f779e595
            detok = self.tokenizer.detokenize(sequence.split())

        return detok<|MERGE_RESOLUTION|>--- conflicted
+++ resolved
@@ -243,19 +243,6 @@
                                           self.tokenizer_opt['model'])
                 sp.Load(model_path)
                 self.tokenizer = sp
-<<<<<<< HEAD
-            elif self.tokenizer_opt['type'] == 'bpe_onmt_tokenizer':
-                import pyonmttok
-                model_path = os.path.join(self.model_root,
-                                          self.tokenizer_opt['model'])
-                tokenizer = pyonmttok.Tokenizer(
-                    "aggressive",
-                    bpe_model_path=model_path,
-                    joiner_annotate=True,
-                    joiner_new=True,
-                    preserve_placeholders=True)
-                self.tokenizer = tokenizer
-=======
             elif self.tokenizer_opt['type'] == 'pyonmttok':
                 if "params" not in self.tokenizer_opt:
                     raise ValueError(
@@ -272,8 +259,6 @@
                 tokenizer = pyonmttok.Tokenizer(mode,
                                                 **self.tokenizer_opt["params"])
                 self.tokenizer = tokenizer
-
->>>>>>> f779e595
             else:
                 raise ValueError("Invalid value for tokenizer type")
 
@@ -352,15 +337,8 @@
         scores = [score_tensor.item()
                   for score_tensor in flatten_list(scores)]
 
-<<<<<<< HEAD
-        self.logger.info("Translation Results: %d" % len(results))
-        if len(whitespace_segments) > 0:
-            self.logger.info("Whitespace segments: %d"
-                             % len(whitespace_segments))
-=======
         results = [self.maybe_detokenize(item)
                    for item in results]
->>>>>>> f779e595
 
         # build back results with empty texts
         for i in empty_indices:
@@ -453,11 +431,7 @@
         if self.tokenizer_opt["type"] == "sentencepiece":
             tok = self.tokenizer.EncodeAsPieces(sequence)
             tok = " ".join(tok)
-<<<<<<< HEAD
-        elif self.tokenizer_opt["type"] == "bpe_onmt_tokenizer":
-=======
         elif self.tokenizer_opt["type"] == "pyonmttok":
->>>>>>> f779e595
             tok, _ = self.tokenizer.tokenize(sequence)
             tok = " ".join(tok)
         return tok
@@ -481,11 +455,7 @@
 
         if self.tokenizer_opt["type"] == "sentencepiece":
             detok = self.tokenizer.DecodePieces(sequence.split())
-<<<<<<< HEAD
-        elif self.tokenizer_opt["type"] == "bpe_onmt_tokenizer":
-=======
         elif self.tokenizer_opt["type"] == "pyonmttok":
->>>>>>> f779e595
             detok = self.tokenizer.detokenize(sequence.split())
 
         return detok