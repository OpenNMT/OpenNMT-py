#!/usr/bin/env python
"""REST Translation server."""
from __future__ import print_function
import codecs
import sys
import os
import time
import json
import threading
import re
import traceback
import importlib
import torch
import onmt.opts

from onmt.utils.logging import init_logger
from onmt.utils.misc import set_random_seed
from onmt.utils.parse import ArgumentParser
from onmt.translate.translator import build_translator


def critical(func):
    """Decorator for critical section (mutually exclusive code)"""
    def wrapper(server_model, *args, **kwargs):
        if sys.version_info[0] == 3:
            if not server_model.running_lock.acquire(True, 120):
                raise ServerModelError("Model %d running lock timeout"
                                       % server_model.model_id)
        else:
            # semaphore doesn't have a timeout arg in Python 2.7
            server_model.running_lock.acquire(True)
        try:
            o = func(server_model, *args, **kwargs)
        except (Exception, RuntimeError):
            server_model.running_lock.release()
            raise
        server_model.running_lock.release()
        return o
    return wrapper


class Timer:
    def __init__(self, start=False):
        self.stime = -1
        self.prev = -1
        self.times = {}
        if start:
            self.start()

    def start(self):
        self.stime = time.time()
        self.prev = self.stime
        self.times = {}

    def tick(self, name=None, tot=False):
        t = time.time()
        if not tot:
            elapsed = t - self.prev
        else:
            elapsed = t - self.stime
        self.prev = t

        if name is not None:
            self.times[name] = elapsed
        return elapsed


class ServerModelError(Exception):
    pass


class TranslationServer(object):
    def __init__(self):
        self.models = {}
        self.next_id = 0

    def start(self, config_file):
        """Read the config file and pre-/load the models."""
        self.config_file = config_file
        with open(self.config_file) as f:
            self.confs = json.load(f)

        self.models_root = self.confs.get('models_root', './available_models')
        for i, conf in enumerate(self.confs["models"]):
            if "models" not in conf:
                if "model" in conf:
                    # backwards compatibility for confs
                    conf["models"] = [conf["model"]]
                else:
                    raise ValueError("""Incorrect config file: missing 'models'
                                        parameter for model #%d""" % i)
            kwargs = {'timeout': conf.get('timeout', None),
                      'load': conf.get('load', None),
                      'preprocess_opt': conf.get('preprocess', None),
                      'tokenizer_opt': conf.get('tokenizer', None),
                      'postprocess_opt': conf.get('postprocess', None),
                      'on_timeout': conf.get('on_timeout', None),
                      'model_root': conf.get('model_root', self.models_root)
                      }
            kwargs = {k: v for (k, v) in kwargs.items() if v is not None}
            model_id = conf.get("id", None)
            opt = conf["opt"]
            opt["models"] = conf["models"]
            self.preload_model(opt, model_id=model_id, **kwargs)

    def clone_model(self, model_id, opt, timeout=-1):
        """Clone a model `model_id`.

        Different options may be passed. If `opt` is None, it will use the
        same set of options
        """
        if model_id in self.models:
            if opt is None:
                opt = self.models[model_id].user_opt
            opt["models"] = self.models[model_id].opt.models
            return self.load_model(opt, timeout)
        else:
            raise ServerModelError("No such model '%s'" % str(model_id))

    def load_model(self, opt, model_id=None, **model_kwargs):
        """Load a model given a set of options
        """
        model_id = self.preload_model(opt, model_id=model_id, **model_kwargs)
        load_time = self.models[model_id].load_time

        return model_id, load_time

    def preload_model(self, opt, model_id=None, **model_kwargs):
        """Preloading the model: updating internal datastructure

        It will effectively load the model if `load` is set
        """
        if model_id is not None:
            if model_id in self.models.keys():
                raise ValueError("Model ID %d already exists" % model_id)
        else:
            model_id = self.next_id
            while model_id in self.models.keys():
                model_id += 1
            self.next_id = model_id + 1
        print("Pre-loading model %d" % model_id)
        model = ServerModel(opt, model_id, **model_kwargs)
        self.models[model_id] = model

        return model_id

    def run(self, inputs):
        """Translate `inputs`

        We keep the same format as the Lua version i.e.
        ``[{"id": model_id, "src": "sequence to translate"},{ ...}]``

        We use inputs[0]["id"] as the model id
        """

        model_id = inputs[0].get("id", 0)
        if model_id in self.models and self.models[model_id] is not None:
            return self.models[model_id].run(inputs)
        else:
            print("Error No such model '%s'" % str(model_id))
            raise ServerModelError("No such model '%s'" % str(model_id))

    def unload_model(self, model_id):
        """Manually unload a model.

        It will free the memory and cancel the timer
        """

        if model_id in self.models and self.models[model_id] is not None:
            self.models[model_id].unload()
        else:
            raise ServerModelError("No such model '%s'" % str(model_id))

    def list_models(self):
        """Return the list of available models
        """
        models = []
        for _, model in self.models.items():
            models += [model.to_dict()]
        return models


class ServerModel(object):
    """Wrap a model with server functionality.

    Args:
        opt (dict): Options for the Translator
        model_id (int): Model ID
<<<<<<< HEAD
        preprocess_opt (list): Options for preprocess processus or None
=======
        preprocess_opt (dict): Options for preprocess processus or None
>>>>>>> 2d5712e1
                               (extend for CJK)
        tokenizer_opt (dict): Options for the tokenizer or None
        postprocess_opt (list): Options for postprocess processus or None
                                (extend for CJK)
        load (bool): whether to load the model during :func:`__init__()`
        timeout (int): Seconds before running :func:`do_timeout()`
            Negative values means no timeout
        on_timeout (str): Options are ["to_cpu", "unload"]. Set what to do on
            timeout (see :func:`do_timeout()`.)
        model_root (str): Path to the model directory
            it must contain the model and tokenizer file
    """

    def __init__(self, opt, model_id, preprocess_opt=None, tokenizer_opt=None,
<<<<<<< HEAD
                 postprocess_opt=None, load=False, timeout=-1,
                 on_timeout="to_cpu", model_root="./"):
=======
                 load=False, timeout=-1, on_timeout="to_cpu", model_root="./"):
>>>>>>> 2d5712e1
        self.model_root = model_root
        self.opt = self.parse_opt(opt)
        if self.opt.n_best > 1:
            raise ValueError("Values of n_best > 1 are not supported")

        self.model_id = model_id
        self.preprocess_opt = preprocess_opt
        self.tokenizer_opt = tokenizer_opt
        self.postprocess_opt = postprocess_opt
        self.timeout = timeout
        self.on_timeout = on_timeout

        self.unload_timer = None
        self.user_opt = opt
        self.tokenizer = None

        if len(self.opt.log_file) > 0:
            log_file = os.path.join(model_root, self.opt.log_file)
        else:
            log_file = None
        self.logger = init_logger(log_file=log_file,
                                  log_file_level=self.opt.log_file_level)

        self.loading_lock = threading.Event()
        self.loading_lock.set()
        self.running_lock = threading.Semaphore(value=1)

        set_random_seed(self.opt.seed, self.opt.cuda)

        if load:
            self.load()

    def parse_opt(self, opt):
        """Parse the option set passed by the user using `onmt.opts`

       Args:
           opt (dict): Options passed by the user

       Returns:
           opt (argparse.Namespace): full set of options for the Translator
        """

        prec_argv = sys.argv
        sys.argv = sys.argv[:1]
        parser = ArgumentParser()
        onmt.opts.translate_opts(parser)

        models = opt['models']
        if not isinstance(models, (list, tuple)):
            models = [models]
        opt['models'] = [os.path.join(self.model_root, model)
                         for model in models]
        opt['src'] = "dummy_src"

        for (k, v) in opt.items():
            if k == 'models':
                sys.argv += ['-model']
                sys.argv += [str(model) for model in v]
            elif type(v) == bool:
                sys.argv += ['-%s' % k]
            else:
                sys.argv += ['-%s' % k, str(v)]

        opt = parser.parse_args()
        ArgumentParser.validate_translate_opts(opt)
        opt.cuda = opt.gpu > -1

        sys.argv = prec_argv
        return opt

    @property
    def loaded(self):
        return hasattr(self, 'translator')

    def load(self):
        self.loading_lock.clear()

        timer = Timer()
        self.logger.info("Loading model %d" % self.model_id)
        timer.start()

        try:
            self.translator = build_translator(self.opt,
                                               report_score=False,
                                               out_file=codecs.open(
                                                   os.devnull, "w", "utf-8"))
        except RuntimeError as e:
            raise ServerModelError("Runtime Error: %s" % str(e))

        timer.tick("model_loading")
        if self.preprocess_opt is not None:
            self.logger.info("Loading preprocessor")
<<<<<<< HEAD
            self.preprocessor = []
            for function_path in self.preprocess_opt:
                function = get_function_by_path(function_path)
                self.preprocessor.append(function)

            if len(self.preprocessor) == 0:
                print("No preprocess function loaded.")
=======
            self.preprocessor = {}
            if self.preprocess_opt['ZH_simplify'] is True:
                from snownlp import SnowNLP
                self.preprocessor['ZH_simplify'] = SnowNLP
            if self.preprocess_opt['ZH_segmentation'] is True:
                import pkuseg
                seg = pkuseg.pkuseg()
                self.preprocessor['ZH_segmentation'] = seg
            if len(self.preprocessor) == 0:
                raise ValueError("Invalid value for preprocess.")
>>>>>>> 2d5712e1

        if self.tokenizer_opt is not None:
            self.logger.info("Loading tokenizer")

            if "type" not in self.tokenizer_opt:
                raise ValueError(
                    "Missing mandatory tokenizer option 'type'")

            if self.tokenizer_opt['type'] == 'sentencepiece':
                if "model" not in self.tokenizer_opt:
                    raise ValueError(
                        "Missing mandatory tokenizer option 'model'")
                import sentencepiece as spm
                sp = spm.SentencePieceProcessor()
                model_path = os.path.join(self.model_root,
                                          self.tokenizer_opt['model'])
                sp.Load(model_path)
                self.tokenizer = sp
            elif self.tokenizer_opt['type'] == 'pyonmttok':
                if "params" not in self.tokenizer_opt:
                    raise ValueError(
                        "Missing mandatory tokenizer option 'params'")
                import pyonmttok
                if self.tokenizer_opt["mode"] is not None:
                    mode = self.tokenizer_opt["mode"]
                else:
                    mode = None
                # load can be called multiple times: modify copy
                tokenizer_params = dict(self.tokenizer_opt["params"])
                for key, value in self.tokenizer_opt["params"].items():
                    if key.endswith("path"):
                        tokenizer_params[key] = os.path.join(
                            self.model_root, value)
                tokenizer = pyonmttok.Tokenizer(mode,
                                                **tokenizer_params)
                self.tokenizer = tokenizer
            else:
                raise ValueError("Invalid value for tokenizer type")

        if self.postprocess_opt is not None:
            self.logger.info("Loading postprocessor")
            self.postprocessor = []
            for function_path in self.postprocess_opt:
                function = get_function_by_path(function_path)
                self.postprocessor.append(function)

            if len(self.postprocessor) == 0:
                print("No postprocess function loaded.")

        self.load_time = timer.tick()
        self.reset_unload_timer()
        self.loading_lock.set()

    @critical
    def run(self, inputs):
        """Translate `inputs` using this model

        Args:
            inputs (List[dict[str, str]]): [{"src": "..."},{"src": ...}]

        Returns:
            result (list): translations
            times (dict): containing times
        """

        self.stop_unload_timer()

        timer = Timer()
        timer.start()

        self.logger.info("Running translation using %d" % self.model_id)

        if not self.loading_lock.is_set():
            self.logger.info(
                "Model #%d is being loaded by another thread, waiting"
                % self.model_id)
            if not self.loading_lock.wait(timeout=30):
                raise ServerModelError("Model %d loading timeout"
                                       % self.model_id)

        else:
            if not self.loaded:
                self.load()
                timer.tick(name="load")
            elif self.opt.cuda:
                self.to_gpu()
                timer.tick(name="to_gpu")

        texts = []
        head_spaces = []
        tail_spaces = []
        sslength = []
        for i, inp in enumerate(inputs):
            src = inp['src']
            if src.strip() == "":
                head_spaces.append(src)
                texts.append("")
                tail_spaces.append("")
            else:
                whitespaces_before, whitespaces_after = "", ""
                match_before = re.search(r'^\s+', src)
                match_after = re.search(r'\s+$', src)
                if match_before is not None:
                    whitespaces_before = match_before.group(0)
                if match_after is not None:
                    whitespaces_after = match_after.group(0)
                head_spaces.append(whitespaces_before)
                preprocessed_src = self.maybe_preprocess(src.strip())
                tok = self.maybe_tokenize(preprocessed_src)
                texts.append(tok)
                sslength.append(len(tok.split()))
                tail_spaces.append(whitespaces_after)

        empty_indices = [i for i, x in enumerate(texts) if x == ""]
        texts_to_translate = [x for x in texts if x != ""]

        scores = []
        predictions = []
        if len(texts_to_translate) > 0:
            try:
                scores, predictions = self.translator.translate(
                    texts_to_translate,
                    batch_size=len(texts_to_translate)
                    if self.opt.batch_size == 0
                    else self.opt.batch_size)
            except (RuntimeError, Exception) as e:
                err = "Error: %s" % str(e)
                self.logger.error(err)
                self.logger.error("repr(text_to_translate): "
                                  + repr(texts_to_translate))
                self.logger.error("model: #%s" % self.model_id)
                self.logger.error("model opt: " + str(self.opt.__dict__))
                self.logger.error(traceback.format_exc())

                raise ServerModelError(err)

        timer.tick(name="translation")
        self.logger.info("""Using model #%d\t%d inputs
               \ttranslation time: %f""" % (self.model_id, len(texts),
                                            timer.times['translation']))
        self.reset_unload_timer()

        # NOTE: translator returns lists of `n_best` list
        #       we can ignore that (i.e. flatten lists) only because
        #       we restrict `n_best=1`
        def flatten_list(_list): return sum(_list, [])
        results = flatten_list(predictions)
        scores = [score_tensor.item()
                  for score_tensor in flatten_list(scores)]

        results = [self.maybe_detokenize(item)
                   for item in results]

        results = [self.maybe_postprocess(item)
                   for item in results]
        # build back results with empty texts
        for i in empty_indices:
            results.insert(i, "")
            scores.insert(i, 0)

        results = ["".join(items)
                   for items in zip(head_spaces, results, tail_spaces)]

        self.logger.info("Translation Results: %d", len(results))
        return results, scores, self.opt.n_best, timer.times

    def do_timeout(self):
        """Timeout function that frees GPU memory.

        Moves the model to CPU or unloads it; depending on
        attr`self.on_timemout` value
        """

        if self.on_timeout == "unload":
            self.logger.info("Timeout: unloading model %d" % self.model_id)
            self.unload()
        if self.on_timeout == "to_cpu":
            self.logger.info("Timeout: sending model %d to CPU"
                             % self.model_id)
            self.to_cpu()

    @critical
    def unload(self):
        self.logger.info("Unloading model %d" % self.model_id)
        del self.translator
        if self.opt.cuda:
            torch.cuda.empty_cache()
        self.unload_timer = None

    def stop_unload_timer(self):
        if self.unload_timer is not None:
            self.unload_timer.cancel()

    def reset_unload_timer(self):
        if self.timeout < 0:
            return

        self.stop_unload_timer()
        self.unload_timer = threading.Timer(self.timeout, self.do_timeout)
        self.unload_timer.start()

    def to_dict(self):
        hide_opt = ["models", "src"]
        d = {"model_id": self.model_id,
             "opt": {k: self.user_opt[k] for k in self.user_opt.keys()
                     if k not in hide_opt},
             "models": self.user_opt["models"],
             "loaded": self.loaded,
             "timeout": self.timeout,
             }
        if self.tokenizer_opt is not None:
            d["tokenizer"] = self.tokenizer_opt
        return d

    @critical
    def to_cpu(self):
        """Move the model to CPU and clear CUDA cache."""
        self.translator.model.cpu()
        if self.opt.cuda:
            torch.cuda.empty_cache()

    def to_gpu(self):
        """Move the model to GPU."""
        torch.cuda.set_device(self.opt.gpu)
        self.translator.model.cuda()

    def maybe_preprocess(self, sequence):
        """Preprocess the sequence (or not)

        """

        if self.preprocess_opt is not None:
            return self.preprocess(sequence)
        return sequence

    def preprocess(self, sequence):
        """Preprocess a single sequence.

        Args:
            sequence (str): The sequence to preprocess.

        Returns:
            sequence (str): The preprocessed sequence.
        """
        if self.preprocessor is None:
            raise ValueError("No preprocessor loaded")
<<<<<<< HEAD
        for function in self.preprocessor:
            sequence = function(sequence)
=======
        if 'ZH_simplify' in self.preprocessor:
            call = self.preprocessor['ZH_simplify']  # SnowNLP
            sequence = call(sequence).han
        if 'ZH_segmentation' in self.preprocessor:
            call = self.preprocessor['ZH_segmentation'].cut  # pkuseg.pkuseg()
            segments = call(sequence)
            sequence = " ".join(segments)
>>>>>>> 2d5712e1
        return sequence

    def maybe_tokenize(self, sequence):
        """Tokenize the sequence (or not).

        Same args/returns as `tokenize`
        """

        if self.tokenizer_opt is not None:
            return self.tokenize(sequence)
        return sequence

    def tokenize(self, sequence):
        """Tokenize a single sequence.

        Args:
            sequence (str): The sequence to tokenize.

        Returns:
            tok (str): The tokenized sequence.
        """

        if self.tokenizer is None:
            raise ValueError("No tokenizer loaded")

        if self.tokenizer_opt["type"] == "sentencepiece":
            tok = self.tokenizer.EncodeAsPieces(sequence)
            tok = " ".join(tok)
        elif self.tokenizer_opt["type"] == "pyonmttok":
            tok, _ = self.tokenizer.tokenize(sequence)
            tok = " ".join(tok)
        return tok

    def maybe_detokenize(self, sequence):
        """De-tokenize the sequence (or not)

        Same args/returns as :func:`tokenize()`
        """

        if self.tokenizer_opt is not None and ''.join(sequence.split()) != '':
            return self.detokenize(sequence)
        return sequence

    def detokenize(self, sequence):
        """Detokenize a single sequence

        Same args/returns as :func:`tokenize()`
        """

        if self.tokenizer is None:
            raise ValueError("No tokenizer loaded")

        if self.tokenizer_opt["type"] == "sentencepiece":
            detok = self.tokenizer.DecodePieces(sequence.split())
        elif self.tokenizer_opt["type"] == "pyonmttok":
            detok = self.tokenizer.detokenize(sequence.split())

        return detok

    def maybe_postprocess(self, sequence):
        """Postprocess the sequence (or not)

        """

        if self.postprocess_opt is not None:
            return self.postprocess(sequence)
        return sequence

    def postprocess(self, sequence):
        """Preprocess a single sequence.

        Args:
            sequence (str): The sequence to process.

        Returns:
            sequence (str): The postprocessed sequence.
        """
        if self.postprocessor is None:
            raise ValueError("No postprocessor loaded")
        for function in self.postprocessor:
            sequence = function(sequence)
        return sequence


def get_function_by_path(path, args=[], kwargs={}):
    module_name = ".".join(path.split(".")[:-1])
    function_name = path.split(".")[-1]
    try:
        module = importlib.import_module(module_name)
    except ValueError as e:
        print("Cannot import module '%s'" % module_name)
        raise e
    function = getattr(module, function_name)
    return function<|MERGE_RESOLUTION|>--- conflicted
+++ resolved
@@ -186,11 +186,8 @@
     Args:
         opt (dict): Options for the Translator
         model_id (int): Model ID
-<<<<<<< HEAD
         preprocess_opt (list): Options for preprocess processus or None
-=======
-        preprocess_opt (dict): Options for preprocess processus or None
->>>>>>> 2d5712e1
+
                                (extend for CJK)
         tokenizer_opt (dict): Options for the tokenizer or None
         postprocess_opt (list): Options for postprocess processus or None
@@ -205,12 +202,8 @@
     """
 
     def __init__(self, opt, model_id, preprocess_opt=None, tokenizer_opt=None,
-<<<<<<< HEAD
                  postprocess_opt=None, load=False, timeout=-1,
                  on_timeout="to_cpu", model_root="./"):
-=======
-                 load=False, timeout=-1, on_timeout="to_cpu", model_root="./"):
->>>>>>> 2d5712e1
         self.model_root = model_root
         self.opt = self.parse_opt(opt)
         if self.opt.n_best > 1:
@@ -303,7 +296,6 @@
         timer.tick("model_loading")
         if self.preprocess_opt is not None:
             self.logger.info("Loading preprocessor")
-<<<<<<< HEAD
             self.preprocessor = []
             for function_path in self.preprocess_opt:
                 function = get_function_by_path(function_path)
@@ -311,18 +303,6 @@
 
             if len(self.preprocessor) == 0:
                 print("No preprocess function loaded.")
-=======
-            self.preprocessor = {}
-            if self.preprocess_opt['ZH_simplify'] is True:
-                from snownlp import SnowNLP
-                self.preprocessor['ZH_simplify'] = SnowNLP
-            if self.preprocess_opt['ZH_segmentation'] is True:
-                import pkuseg
-                seg = pkuseg.pkuseg()
-                self.preprocessor['ZH_segmentation'] = seg
-            if len(self.preprocessor) == 0:
-                raise ValueError("Invalid value for preprocess.")
->>>>>>> 2d5712e1
 
         if self.tokenizer_opt is not None:
             self.logger.info("Loading tokenizer")
@@ -569,18 +549,8 @@
         """
         if self.preprocessor is None:
             raise ValueError("No preprocessor loaded")
-<<<<<<< HEAD
         for function in self.preprocessor:
             sequence = function(sequence)
-=======
-        if 'ZH_simplify' in self.preprocessor:
-            call = self.preprocessor['ZH_simplify']  # SnowNLP
-            sequence = call(sequence).han
-        if 'ZH_segmentation' in self.preprocessor:
-            call = self.preprocessor['ZH_segmentation'].cut  # pkuseg.pkuseg()
-            segments = call(sequence)
-            sequence = " ".join(segments)
->>>>>>> 2d5712e1
         return sequence
 
     def maybe_tokenize(self, sequence):
