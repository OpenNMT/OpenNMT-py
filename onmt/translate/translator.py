--- conflicted
+++ resolved
@@ -50,12 +50,8 @@
                         "stepwise_penalty", "block_ngram_repeat",
                         "ignore_when_blocking", "dump_beam", "report_bleu",
                         "data_type", "replace_unk", "gpu", "verbose", "fast",
-<<<<<<< HEAD
                         "sample_rate", "window_size", "window_stride",
-                        "window"]}
-=======
-                        "image_channel_size"]}
->>>>>>> beaf22ba
+                        "window", "image_channel_size"]}
 
     translator = Translator(model, fields, global_scorer=scorer, device=device,
                             out_file=out_file, report_score=report_score,
