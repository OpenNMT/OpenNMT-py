#!/usr/bin/env python
""" Translator Class and builder """
from __future__ import print_function
import argparse
import codecs
import os
import math

import torch

from itertools import count
from onmt.utils.misc import tile

import onmt.model_builder
import onmt.translate.beam
import onmt.inputters as inputters
import onmt.opts as opts
import onmt.decoders.ensemble


def build_translator(opt, report_score=True, logger=None, out_file=None):
    if out_file is None:
        out_file = codecs.open(opt.output, 'w+', 'utf-8')

    if opt.gpu > -1:
        torch.cuda.set_device(opt.gpu)

    dummy_parser = argparse.ArgumentParser(description='train.py')
    opts.model_opts(dummy_parser)
    dummy_opt = dummy_parser.parse_known_args([])[0]

    if len(opt.models) > 1:
        # use ensemble decoding if more than one model is specified
        fields, model, model_opt = \
            onmt.decoders.ensemble.load_test_model(opt, dummy_opt.__dict__)
    else:
        fields, model, model_opt = \
            onmt.model_builder.load_test_model(opt, dummy_opt.__dict__)

    scorer = onmt.translate.GNMTGlobalScorer(opt.alpha,
                                             opt.beta,
                                             opt.coverage_penalty,
                                             opt.length_penalty)

    kwargs = {k: getattr(opt, k)
              for k in ["beam_size", "n_best", "max_length", "min_length",
                        "stepwise_penalty", "block_ngram_repeat",
                        "ignore_when_blocking", "dump_beam", "report_bleu",
                        "data_type", "replace_unk", "gpu", "verbose", "fast"]}

    translator = Translator(model, fields, global_scorer=scorer,
                            out_file=out_file, report_score=report_score,
                            copy_attn=model_opt.copy_attn, logger=logger,
                            **kwargs)
    return translator


def beam_to_dict(beam):
    ret = {"predictions": [], "scores": [], "attention": []}
    for b in beam:
        for k, v in b.to_dict().items():
            ret[k].extend(v)
    return ret


class Translator(object):
    """
    Uses a model to translate a batch of sentences.


    Args:
       model (:obj:`onmt.modules.NMTModel`):
          NMT model to use for translation
       fields (dict of Fields): data fields
       beam_size (int): size of beam to use
       n_best (int): number of translations produced
       max_length (int): maximum length output to produce
       global_scores (:obj:`GlobalScorer`):
         object to rescore final translations
       copy_attn (bool): use copy attention during translation
       cuda (bool): use cuda
       beam_trace (bool): trace beam search for debugging
       logger(logging.Logger): logger.
    """

    def __init__(self,
                 model,
                 fields,
                 beam_size,
                 n_best=1,
                 max_length=100,
                 global_scorer=None,
                 copy_attn=False,
                 logger=None,
                 gpu=False,
                 dump_beam="",
                 min_length=0,
                 stepwise_penalty=False,
                 block_ngram_repeat=0,
                 ignore_when_blocking=[],
                 sample_rate='16000',
                 window_size=.02,
                 window_stride=.01,
                 window='hamming',
                 use_filter_pred=False,
                 data_type="text",
                 replace_unk=False,
                 report_score=True,
                 report_bleu=False,
                 report_rouge=False,
                 verbose=False,
                 out_file=None,
                 fast=False):
        self.logger = logger
        self.gpu = gpu
        self.cuda = gpu > -1

        self.model = model
        self.fields = fields
        self.n_best = n_best
        self.max_length = max_length
        self.global_scorer = global_scorer
        self.copy_attn = copy_attn
        self.beam_size = beam_size
        self.min_length = min_length
        self.stepwise_penalty = stepwise_penalty
        self.dump_beam = dump_beam
        self.block_ngram_repeat = block_ngram_repeat
        self.ignore_when_blocking = set(ignore_when_blocking)
        self.sample_rate = sample_rate
        self.window_size = window_size
        self.window_stride = window_stride
        self.window = window
        self.use_filter_pred = use_filter_pred
        self.replace_unk = replace_unk
        self.data_type = data_type
        self.verbose = verbose
        self.out_file = out_file
        self.report_score = report_score
        self.report_bleu = report_bleu
        self.report_rouge = report_rouge
        self.fast = fast

        # for debugging
        self.beam_trace = self.dump_beam != ""
        self.beam_accum = None
        if self.beam_trace:
            self.beam_accum = {
                "predicted_ids": [],
                "beam_parent_ids": [],
                "scores": [],
                "log_probs": []}

    def translate(self,
                  src_path=None,
                  src_data_iter=None,
                  tgt_path=None,
                  tgt_data_iter=None,
                  src_dir=None,
                  batch_size=None,
                  attn_debug=False):
        """
        Translate content of `src_data_iter` (if not None) or `src_path`
        and get gold scores if one of `tgt_data_iter` or `tgt_path` is set.

        Note: batch_size must not be None
        Note: one of ('src_path', 'src_data_iter') must not be None

        Args:
            src_path (str): filepath of source data
            src_data_iter (iterator): an interator generating source data
                e.g. it may be a list or an openned file
            tgt_path (str): filepath of target data
            tgt_data_iter (iterator): an interator generating target data
            src_dir (str): source directory path
                (used for Audio and Image datasets)
            batch_size (int): size of examples per mini-batch
            attn_debug (bool): enables the attention logging

        Returns:
            (`list`, `list`)

            * all_scores is a list of `batch_size` lists of `n_best` scores
            * all_predictions is a list of `batch_size` lists
                of `n_best` predictions
        """
        assert src_data_iter is not None or src_path is not None

        if batch_size is None:
            raise ValueError("batch_size must be set")
        data = inputters.build_dataset(self.fields,
                                       self.data_type,
                                       src_path=src_path,
                                       src_data_iter=src_data_iter,
                                       tgt_path=tgt_path,
                                       tgt_data_iter=tgt_data_iter,
                                       src_dir=src_dir,
                                       sample_rate=self.sample_rate,
                                       window_size=self.window_size,
                                       window_stride=self.window_stride,
                                       window=self.window,
                                       use_filter_pred=self.use_filter_pred)

        if self.cuda:
            cur_device = "cuda"
        else:
            cur_device = "cpu"

        data_iter = inputters.OrderedIterator(
            dataset=data, device=cur_device,
            batch_size=batch_size, train=False, sort=False,
            sort_within_batch=True, shuffle=False)

        builder = onmt.translate.TranslationBuilder(
            data, self.fields,
            self.n_best, self.replace_unk, tgt_path)

        # Statistics
        counter = count(1)
        pred_score_total, pred_words_total = 0, 0
        gold_score_total, gold_words_total = 0, 0

        all_scores = []
        all_predictions = []

        for batch in data_iter:
            batch_data = self.translate_batch(batch, data, fast=self.fast)
            translations = builder.from_batch(batch_data)

            for trans in translations:
                all_scores += [trans.pred_scores[:self.n_best]]
                pred_score_total += trans.pred_scores[0]
                pred_words_total += len(trans.pred_sents[0])
                if tgt_path is not None:
                    gold_score_total += trans.gold_score
                    gold_words_total += len(trans.gold_sent) + 1

                n_best_preds = [" ".join(pred)
                                for pred in trans.pred_sents[:self.n_best]]
                all_predictions += [n_best_preds]
                self.out_file.write('\n'.join(n_best_preds) + '\n')
                self.out_file.flush()

                if self.verbose:
                    sent_number = next(counter)
                    output = trans.log(sent_number)
                    if self.logger:
                        self.logger.info(output)
                    else:
                        os.write(1, output.encode('utf-8'))

                # Debug attention.
                if attn_debug:
                    srcs = trans.src_raw
                    preds = trans.pred_sents[0]
                    preds.append('</s>')
                    attns = trans.attns[0].tolist()
                    header_format = "{:>10.10} " + "{:>10.7} " * len(srcs)
                    row_format = "{:>10.10} " + "{:>10.7f} " * len(srcs)
                    output = header_format.format("", *trans.src_raw) + '\n'
                    for word, row in zip(preds, attns):
                        max_index = row.index(max(row))
                        row_format = row_format.replace(
                            "{:>10.7f} ", "{:*>10.7f} ", max_index + 1)
                        row_format = row_format.replace(
                            "{:*>10.7f} ", "{:>10.7f} ", max_index)
                        output += row_format.format(word, *row) + '\n'
                        row_format = "{:>10.10} " + "{:>10.7f} " * len(srcs)
                    os.write(1, output.encode('utf-8'))

        if self.report_score:
            msg = self._report_score('PRED', pred_score_total,
                                     pred_words_total)
            if self.logger:
                self.logger.info(msg)
            else:
                print(msg)
            if tgt_path is not None:
                msg = self._report_score('GOLD', gold_score_total,
                                         gold_words_total)
                if self.logger:
                    self.logger.info(msg)
                else:
                    print(msg)
                if self.report_bleu:
                    msg = self._report_bleu(tgt_path)
                    if self.logger:
                        self.logger.info(msg)
                    else:
                        print(msg)
                if self.report_rouge:
                    msg = self._report_rouge(tgt_path)
                    if self.logger:
                        self.logger.info(msg)
                    else:
                        print(msg)

        if self.dump_beam:
            import json
            json.dump(self.beam_accum,
                      codecs.open(self.dump_beam, 'w', 'utf-8'))
        return all_scores, all_predictions

    def translate_batch(self, batch, data, fast=False):
        """
        Translate a batch of sentences.

        Mostly a wrapper around :obj:`Beam`.

        Args:
           batch (:obj:`Batch`): a batch from a dataset object
           data (:obj:`Dataset`): the dataset object
           fast (bool): enables fast beam search (may not support all features)

        Todo:
           Shouldn't need the original dataset.
        """
        with torch.no_grad():
            if fast:
                return self._fast_translate_batch(
                    batch,
                    data,
                    self.max_length,
                    min_length=self.min_length,
                    n_best=self.n_best,
                    return_attention=self.replace_unk)
            else:
                return self._translate_batch(batch, data)

    def _fast_translate_batch(self,
                              batch,
                              data,
                              max_length,
                              min_length=0,
                              n_best=1,
                              return_attention=False):
        # TODO: faster code path for beam_size == 1.

        # TODO: support these blacklisted features.
        assert data.data_type == 'text'
        assert not self.copy_attn
        assert not self.dump_beam
        assert not self.use_filter_pred
        assert self.block_ngram_repeat == 0
        assert self.global_scorer.beta == 0

        beam_size = self.beam_size
        batch_size = batch.batch_size
        vocab = self.fields["tgt"].vocab
        start_token = vocab.stoi[inputters.BOS_WORD]
        end_token = vocab.stoi[inputters.EOS_WORD]

        # Encoder forward.
        src = inputters.make_features(batch, 'src', data.data_type)
        _, src_lengths = batch.src
        enc_states, memory_bank = self.model.encoder(src, src_lengths)
        dec_states = self.model.decoder.init_decoder_state(
            src, memory_bank, enc_states, with_cache=True)

        # Tile states and memory beam_size times.
        dec_states.map_batch_fn(
            lambda state, dim: tile(state, beam_size, dim=dim))
        memory_bank = tile(memory_bank, beam_size, dim=1)
        memory_lengths = tile(src_lengths, beam_size)

        batch_offset = torch.arange(
            batch_size, dtype=torch.long, device=memory_bank.device)
        beam_offset = torch.arange(
            0,
            batch_size * beam_size,
            step=beam_size,
            dtype=torch.long,
            device=memory_bank.device)
        alive_seq = torch.full(
            [batch_size * beam_size, 1],
            start_token,
            dtype=torch.long,
            device=memory_bank.device)
        alive_attn = None

        # Give full probability to the first beam on the first step.
        topk_log_probs = (
            torch.tensor([0.0] + [float("-inf")] * (beam_size - 1),
                         device=memory_bank.device).repeat(batch_size))

        results = {}
        results["predictions"] = [[] for _ in range(batch_size)]  # noqa: F812
        results["scores"] = [[] for _ in range(batch_size)]  # noqa: F812
        results["attention"] = [[] for _ in range(batch_size)]  # noqa: F812
        results["gold_score"] = [0] * batch_size
        results["batch"] = batch

        for step in range(max_length + 1):
            decoder_input = alive_seq[:, -1].view(1, -1, 1)

            # Decoder forward.
            dec_out, dec_states, attn = self.model.decoder(
                decoder_input,
                memory_bank,
                dec_states,
                memory_lengths=memory_lengths,
                step=step)

            # Generator forward.
            log_probs = self.model.generator(dec_out.squeeze(0))
            vocab_size = log_probs.size(-1)

            if step < min_length:
                log_probs[:, end_token] = -1e20

            # Multiply probs by the beam probability.
            log_probs += topk_log_probs.view(-1).unsqueeze(1)

            alpha = self.global_scorer.alpha
            length_penalty = ((5.0 + (step + 1)) / 6.0) ** alpha

            # Flatten probs into a list of possibilities.
            curr_scores = log_probs / length_penalty
            curr_scores = curr_scores.reshape(-1, beam_size * vocab_size)
            topk_scores, topk_ids = curr_scores.topk(beam_size, dim=-1)

            # Recover log probs.
            topk_log_probs = topk_scores * length_penalty

            # Resolve beam origin and true word ids.
            topk_beam_index = topk_ids.div(vocab_size)
            topk_ids = topk_ids.fmod(vocab_size)

            # Map beam_index to batch_index in the flat representation.
            batch_index = (
                topk_beam_index
                + beam_offset[:topk_beam_index.size(0)].unsqueeze(1))

            # End condition is the top beam reached end_token.
            end_condition = topk_ids[:, 0].eq(end_token)
            if step == max_length:
                end_condition.fill_(1)
            finished = end_condition.nonzero().view(-1)

            # Save result of finished sentences.
            if len(finished) > 0:
                predictions = alive_seq.view(-1, beam_size, alive_seq.size(-1))
                scores = topk_scores.view(-1, beam_size)
                attention = None
                if alive_attn is not None:
                    attention = alive_attn.view(
                        alive_attn.size(0), -1, beam_size, alive_attn.size(-1))
                for i in finished:
                    b = batch_offset[i]
                    for n in range(n_best):
                        results["predictions"][b].append(predictions[i, n, 1:])
                        results["scores"][b].append(scores[i, n])
                        if attention is None:
                            results["attention"][b].append([])
                        else:
                            results["attention"][b].append(
                                attention[:, i, n, :memory_lengths[i]])
                non_finished = end_condition.eq(0).nonzero().view(-1)
                # If all sentences are translated, no need to go further.
                if len(non_finished) == 0:
                    break
                # Remove finished batches for the next step.
                topk_log_probs = topk_log_probs.index_select(
                    0, non_finished.to(topk_log_probs.device))
                topk_ids = topk_ids.index_select(0, non_finished)
                batch_index = batch_index.index_select(0, non_finished)
                batch_offset = batch_offset.index_select(0, non_finished)

            # Select and reorder alive batches.
            select_indices = batch_index.view(-1)
            alive_seq = alive_seq.index_select(0, select_indices)
            memory_bank = memory_bank.index_select(1, select_indices)
            memory_lengths = memory_lengths.index_select(0, select_indices)
            dec_states.map_batch_fn(
                lambda state, dim: state.index_select(dim, select_indices))

            # Append last prediction.
            alive_seq = torch.cat([alive_seq, topk_ids.view(-1, 1)], -1)

            if return_attention:
                current_attn = attn["std"].index_select(1, select_indices)
                if alive_attn is None:
                    alive_attn = current_attn
                else:
                    alive_attn = alive_attn.index_select(1, select_indices)
                    alive_attn = torch.cat([alive_attn, current_attn], 0)

        return results

    def _translate_batch(self, batch, data):
        # (0) Prep each of the components of the search.
        # And helper method for reducing verbosity.
        beam_size = self.beam_size
        batch_size = batch.batch_size
        data_type = data.data_type
        vocab = self.fields["tgt"].vocab

        # Define a list of tokens to exclude from ngram-blocking
        # exclusion_list = ["<t>", "</t>", "."]
        exclusion_tokens = {vocab.stoi[t] for t in self.ignore_when_blocking}

        beam = [onmt.translate.Beam(beam_size, n_best=self.n_best,
                                    cuda=self.cuda,
                                    global_scorer=self.global_scorer,
                                    pad=vocab.stoi[inputters.PAD_WORD],
                                    eos=vocab.stoi[inputters.EOS_WORD],
                                    bos=vocab.stoi[inputters.BOS_WORD],
                                    min_length=self.min_length,
                                    stepwise_penalty=self.stepwise_penalty,
                                    block_ngram_repeat=self.block_ngram_repeat,
                                    exclusion_tokens=exclusion_tokens)
                for __ in range(batch_size)]

        # Help functions for working with beams and batches
        def rvar(a): return a.repeat(1, beam_size, 1)

        def bottle(m): return m.view(batch_size * beam_size, -1)

        def unbottle(m): return m.view(beam_size, batch_size, -1)

        # (1) Run the encoder on the src.
        src = inputters.make_features(batch, 'src', data_type)
        src_lengths = batch.src[1] if data_type == 'text' else None

        enc_states, memory_bank = self.model.encoder(src, src_lengths)
        dec_states = self.model.decoder.init_decoder_state(
            src, memory_bank, enc_states)

        if src_lengths is None:
<<<<<<< HEAD
            src_lengths = torch.full((batch_size,), memory_bank.size(0)).long()
=======
            assert not isinstance(memory_bank, tuple), \
                'Ensemble decoding only supported for text data'
            src_lengths = torch.Tensor(batch_size).type_as(memory_bank.data)\
                                                  .long()\
                                                  .fill_(memory_bank.size(0))
>>>>>>> 6db7ec1b

        # (2) Repeat src objects `beam_size` times.
        src_map = rvar(batch.src_map) \
            if data_type == 'text' and self.copy_attn else None
<<<<<<< HEAD
        memory_bank = rvar(memory_bank)
=======
        if isinstance(memory_bank, tuple):
            memory_bank = tuple(rvar(x.data) for x in memory_bank)
        else:
            memory_bank = rvar(memory_bank.data)
>>>>>>> 6db7ec1b
        memory_lengths = src_lengths.repeat(beam_size)
        dec_states.repeat_beam_size_times(beam_size)

        # (3) run the decoder to generate sentences, using beam search.
        for i in range(self.max_length):
            if all(b.done() for b in beam):
                break

            # Construct batch x beam_size nxt words.
            # Get all the pending current beam words and arrange for forward.
            inp = torch.stack([b.current_state for b in beam])
            inp = inp.t().contiguous().view(1, -1)

            # Turn any copied words to UNKs
            if self.copy_attn:
                inp = inp.masked_fill(
                    inp.gt(len(self.fields["tgt"].vocab) - 1), inputters.UNK)

            # Temporary kludge solution to handle changed dim expectation
            # in the decoder
            inp = inp.unsqueeze(2)

            # Run one step.
            dec_out, dec_states, attn = self.model.decoder(
                inp, memory_bank, dec_states,
                memory_lengths=memory_lengths,
                step=i)

            dec_out = dec_out.squeeze(0)

            # dec_out: beam x rnn_size

            # (b) Compute a vector of batch x beam word scores.
            if not self.copy_attn:
                out = self.model.generator(dec_out)
                out = unbottle(out)
                # beam x tgt_vocab
                beam_attn = unbottle(attn["std"])
            else:
                out = self.model.generator(dec_out,
                                           attn["copy"].squeeze(0),
                                           src_map)
                # beam x (tgt_vocab + extra_vocab)
                out = data.collapse_copy_scores(
                    unbottle(out),
                    batch, self.fields["tgt"].vocab, data.src_vocabs)
                # beam x tgt_vocab
                out = out.log()
                beam_attn = unbottle(attn["copy"])

            # (c) Advance each beam.
            for j, b in enumerate(beam):
                b.advance(out[:, j], beam_attn[:, j, :memory_lengths[j]])
                dec_states.beam_update(j, b.backpointers, beam_size)

        # (4) Extract sentences from beam.
        ret = beam_to_dict(beam)
        ret["gold_score"] = [0] * batch_size
        if "tgt" in batch.__dict__:
            ret["gold_score"] = self._run_target(batch, data)
        ret["batch"] = batch

        return ret

    def _run_target(self, batch, data):
        data_type = data.data_type
        src_lengths = batch.src[1] if data_type == 'text' else None
        src = inputters.make_features(batch, 'src', data_type)
        tgt_in = inputters.make_features(batch, 'tgt')[:-1]

        #  (1) run the encoder on the src
        enc_states, memory_bank = self.model.encoder(src, src_lengths)
        dec_states = \
            self.model.decoder.init_decoder_state(src, memory_bank, enc_states)

        #  (2) if a target is specified, compute the gold scores
        #  (i.e. log likelihood) of the target under the model
        tt = torch.cuda if self.cuda else torch
        gold_scores = tt.zeros(batch.batch_size)
        dec_out, _, _ = self.model.decoder(
            tgt_in, memory_bank, dec_states, memory_lengths=src_lengths)

        tgt_pad = self.fields["tgt"].vocab.stoi[inputters.PAD_WORD]
        for dec, tgt in zip(dec_out, batch.tgt[1:]):
            # Log prob of each word.
            out = self.model.generator(dec)
            tgt = tgt.unsqueeze(1)
            scores = out.gather(1, tgt)
            scores.masked_fill_(tgt.eq(tgt_pad), 0)
            gold_scores += scores.view(-1)
        return gold_scores

    def _report_score(self, name, score_total, words_total):
        if words_total == 0:
            msg = "%s No words predicted" % (name,)
        else:
            msg = ("%s AVG SCORE: %.4f, %s PPL: %.4f" % (
                name, score_total / words_total,
                name, math.exp(-score_total / words_total)))
        return msg

    def _report_bleu(self, tgt_path):
        import subprocess
        base_dir = os.path.abspath(__file__ + "/../../..")
        # Rollback pointer to the beginning.
        self.out_file.seek(0)
        print()

        res = subprocess.check_output("perl %s/tools/multi-bleu.perl %s"
                                      % (base_dir, tgt_path),
                                      stdin=self.out_file,
                                      shell=True).decode("utf-8")

        msg = ">> " + res.strip()
        return msg

    def _report_rouge(self, tgt_path):
        import subprocess
        path = os.path.split(os.path.realpath(__file__))[0]
        res = subprocess.check_output(
            "python %s/tools/test_rouge.py -r %s -c STDIN"
            % (path, tgt_path),
            shell=True,
            stdin=self.out_file).decode("utf-8")
        msg = res.strip()
        return msg<|MERGE_RESOLUTION|>--- conflicted
+++ resolved
@@ -527,27 +527,12 @@
             src, memory_bank, enc_states)
 
         if src_lengths is None:
-<<<<<<< HEAD
             src_lengths = torch.full((batch_size,), memory_bank.size(0)).long()
-=======
-            assert not isinstance(memory_bank, tuple), \
-                'Ensemble decoding only supported for text data'
-            src_lengths = torch.Tensor(batch_size).type_as(memory_bank.data)\
-                                                  .long()\
-                                                  .fill_(memory_bank.size(0))
->>>>>>> 6db7ec1b
 
         # (2) Repeat src objects `beam_size` times.
         src_map = rvar(batch.src_map) \
             if data_type == 'text' and self.copy_attn else None
-<<<<<<< HEAD
         memory_bank = rvar(memory_bank)
-=======
-        if isinstance(memory_bank, tuple):
-            memory_bank = tuple(rvar(x.data) for x in memory_bank)
-        else:
-            memory_bank = rvar(memory_bank.data)
->>>>>>> 6db7ec1b
         memory_lengths = src_lengths.repeat(beam_size)
         dec_states.repeat_beam_size_times(beam_size)
 
