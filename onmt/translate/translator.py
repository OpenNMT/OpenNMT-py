#!/usr/bin/env python
""" Translator Class and builder """
from __future__ import print_function
import codecs
import os
import math
import time
from itertools import count, zip_longest

import torch

import onmt.model_builder
import onmt.translate.beam
import onmt.inputters as inputters
import onmt.decoders.ensemble
from onmt.translate.beam_search import BeamSearch
<<<<<<< HEAD
from onmt.translate.random_sampling import RandomSampling
from onmt.utils.misc import tile, set_random_seed, report_matrix
from onmt.utils.alignment import extract_alignment, build_align_pharaoh
=======
from onmt.translate.greedy_search import GreedySearch
from onmt.utils.misc import tile, set_random_seed
>>>>>>> 7685a96e
from onmt.modules.copy_generator import collapse_copy_scores


def build_translator(opt, report_score=True, logger=None, out_file=None):
    if out_file is None:
        out_file = codecs.open(opt.output, 'w+', 'utf-8')

    load_test_model = onmt.decoders.ensemble.load_test_model \
        if len(opt.models) > 1 else onmt.model_builder.load_test_model
    fields, model, model_opt = load_test_model(opt)

    scorer = onmt.translate.GNMTGlobalScorer.from_opt(opt)

    translator = Translator.from_opt(
        model,
        fields,
        opt,
        model_opt,
        global_scorer=scorer,
        out_file=out_file,
        report_align=opt.report_align,
        report_score=report_score,
        logger=logger
    )
    return translator


def max_tok_len(new, count, sofar):
    """
    In token batching scheme, the number of sequences is limited
    such that the total number of src/tgt tokens (including padding)
    in a batch <= batch_size
    """
    # Maintains the longest src and tgt length in the current batch
    global max_src_in_batch  # this is a hack
    # Reset current longest length at a new batch (count=1)
    if count == 1:
        max_src_in_batch = 0
        # max_tgt_in_batch = 0
    # Src: [<bos> w1 ... wN <eos>]
    max_src_in_batch = max(max_src_in_batch, len(new.src[0]) + 2)
    # Tgt: [w1 ... wM <eos>]
    src_elements = count * max_src_in_batch
    return src_elements


class Translator(object):
    """Translate a batch of sentences with a saved model.

    Args:
        model (onmt.modules.NMTModel): NMT model to use for translation
        fields (dict[str, torchtext.data.Field]): A dict
            mapping each side to its list of name-Field pairs.
        src_reader (onmt.inputters.DataReaderBase): Source reader.
        tgt_reader (onmt.inputters.TextDataReader): Target reader.
        gpu (int): GPU device. Set to negative for no GPU.
        n_best (int): How many beams to wait for.
        min_length (int): See
            :class:`onmt.translate.decode_strategy.DecodeStrategy`.
        max_length (int): See
            :class:`onmt.translate.decode_strategy.DecodeStrategy`.
        beam_size (int): Number of beams.
        random_sampling_topk (int): See
            :class:`onmt.translate.greedy_search.GreedySearch`.
        random_sampling_temp (int): See
            :class:`onmt.translate.greedy_search.GreedySearch`.
        stepwise_penalty (bool): Whether coverage penalty is applied every step
            or not.
        dump_beam (bool): Debugging option.
        block_ngram_repeat (int): See
            :class:`onmt.translate.decode_strategy.DecodeStrategy`.
        ignore_when_blocking (set or frozenset): See
            :class:`onmt.translate.decode_strategy.DecodeStrategy`.
        replace_unk (bool): Replace unknown token.
        data_type (str): Source data type.
        verbose (bool): Print/log every translation.
        report_bleu (bool): Print/log Bleu metric.
        report_rouge (bool): Print/log Rouge metric.
        report_time (bool): Print/log total time/frequency.
        copy_attn (bool): Use copy attention.
        global_scorer (onmt.translate.GNMTGlobalScorer): Translation
            scoring/reranking object.
        out_file (TextIO or codecs.StreamReaderWriter): Output file.
        report_score (bool) : Whether to report scores
        logger (logging.Logger or NoneType): Logger.
    """

    def __init__(
            self,
            model,
            fields,
            src_reader,
            tgt_reader,
            gpu=-1,
            n_best=1,
            min_length=0,
            max_length=100,
            ratio=0.,
            beam_size=30,
            random_sampling_topk=1,
            random_sampling_temp=1,
            stepwise_penalty=None,
            dump_beam=False,
            block_ngram_repeat=0,
            ignore_when_blocking=frozenset(),
            replace_unk=False,
            phrase_table="",
            data_type="text",
            verbose=False,
            report_bleu=False,
            report_rouge=False,
            report_time=False,
            copy_attn=False,
            global_scorer=None,
            out_file=None,
            report_align=False,
            report_score=True,
            logger=None,
            seed=-1):
        self.model = model
        self.fields = fields
        tgt_field = dict(self.fields)["tgt"].base_field
        self._tgt_vocab = tgt_field.vocab
        self._tgt_eos_idx = self._tgt_vocab.stoi[tgt_field.eos_token]
        self._tgt_pad_idx = self._tgt_vocab.stoi[tgt_field.pad_token]
        self._tgt_bos_idx = self._tgt_vocab.stoi[tgt_field.init_token]
        self._tgt_unk_idx = self._tgt_vocab.stoi[tgt_field.unk_token]
        self._tgt_vocab_len = len(self._tgt_vocab)

        self._gpu = gpu
        self._use_cuda = gpu > -1
        self._dev = torch.device("cuda", self._gpu) \
            if self._use_cuda else torch.device("cpu")

        self.n_best = n_best
        self.max_length = max_length

        self.beam_size = beam_size
        self.random_sampling_temp = random_sampling_temp
        self.sample_from_topk = random_sampling_topk

        self.min_length = min_length
        self.ratio = ratio
        self.stepwise_penalty = stepwise_penalty
        self.dump_beam = dump_beam
        self.block_ngram_repeat = block_ngram_repeat
        self.ignore_when_blocking = ignore_when_blocking
        self._exclusion_idxs = {
            self._tgt_vocab.stoi[t] for t in self.ignore_when_blocking}
        self.src_reader = src_reader
        self.tgt_reader = tgt_reader
        self.replace_unk = replace_unk
        if self.replace_unk and not self.model.decoder.attentional:
            raise ValueError(
                "replace_unk requires an attentional decoder.")
        self.phrase_table = phrase_table
        self.data_type = data_type
        self.verbose = verbose
        self.report_bleu = report_bleu
        self.report_rouge = report_rouge
        self.report_time = report_time

        self.copy_attn = copy_attn

        self.global_scorer = global_scorer
        if self.global_scorer.has_cov_pen and \
                not self.model.decoder.attentional:
            raise ValueError(
                "Coverage penalty requires an attentional decoder.")
        self.out_file = out_file
        self.report_align = report_align
        self.report_score = report_score
        self.logger = logger

        self.use_filter_pred = False
        self._filter_pred = None

        # for debugging
        self.beam_trace = self.dump_beam != ""
        self.beam_accum = None
        if self.beam_trace:
            self.beam_accum = {
                "predicted_ids": [],
                "beam_parent_ids": [],
                "scores": [],
                "log_probs": []}

        set_random_seed(seed, self._use_cuda)

    @classmethod
    def from_opt(
            cls,
            model,
            fields,
            opt,
            model_opt,
            global_scorer=None,
            out_file=None,
            report_align=False,
            report_score=True,
            logger=None):
        """Alternate constructor.

        Args:
            model (onmt.modules.NMTModel): See :func:`__init__()`.
            fields (dict[str, torchtext.data.Field]): See
                :func:`__init__()`.
            opt (argparse.Namespace): Command line options
            model_opt (argparse.Namespace): Command line options saved with
                the model checkpoint.
            global_scorer (onmt.translate.GNMTGlobalScorer): See
                :func:`__init__()`..
            out_file (TextIO or codecs.StreamReaderWriter): See
                :func:`__init__()`.
            report_align (bool) : See :func:`__init__()`.
            report_score (bool) : See :func:`__init__()`.
            logger (logging.Logger or NoneType): See :func:`__init__()`.
        """

        src_reader = inputters.str2reader[opt.data_type].from_opt(opt)
        tgt_reader = inputters.str2reader["text"].from_opt(opt)
        return cls(
            model,
            fields,
            src_reader,
            tgt_reader,
            gpu=opt.gpu,
            n_best=opt.n_best,
            min_length=opt.min_length,
            max_length=opt.max_length,
            ratio=opt.ratio,
            beam_size=opt.beam_size,
            random_sampling_topk=opt.random_sampling_topk,
            random_sampling_temp=opt.random_sampling_temp,
            stepwise_penalty=opt.stepwise_penalty,
            dump_beam=opt.dump_beam,
            block_ngram_repeat=opt.block_ngram_repeat,
            ignore_when_blocking=set(opt.ignore_when_blocking),
            replace_unk=opt.replace_unk,
            phrase_table=opt.phrase_table,
            data_type=opt.data_type,
            verbose=opt.verbose,
            report_bleu=opt.report_bleu,
            report_rouge=opt.report_rouge,
            report_time=opt.report_time,
            copy_attn=model_opt.copy_attn,
            global_scorer=global_scorer,
            out_file=out_file,
            report_align=report_align,
            report_score=report_score,
            logger=logger,
            seed=opt.seed)

    def _log(self, msg):
        if self.logger:
            self.logger.info(msg)
        else:
            print(msg)

    def _gold_score(self, batch, memory_bank, src_lengths, src_vocabs,
                    use_src_map, enc_states, batch_size, src):
        if "tgt" in batch.__dict__:
            gs = self._score_target(
                batch, memory_bank, src_lengths, src_vocabs,
                batch.src_map if use_src_map else None)
            self.model.decoder.init_state(src, memory_bank, enc_states)
        else:
            gs = [0] * batch_size
        return gs

    def translate(
            self,
            src,
            tgt=None,
            src_dir=None,
            batch_size=None,
            batch_type="sents",
            attn_debug=False,
            align_debug=False,
            phrase_table=""):
        """Translate content of ``src`` and get gold scores from ``tgt``.

        Args:
            src: See :func:`self.src_reader.read()`.
            tgt: See :func:`self.tgt_reader.read()`.
            src_dir: See :func:`self.src_reader.read()` (only relevant
                for certain types of data).
            batch_size (int): size of examples per mini-batch
            attn_debug (bool): enables the attention logging
            align_debug (bool): enables the word alignment logging

        Returns:
            (`list`, `list`)

            * all_scores is a list of `batch_size` lists of `n_best` scores
            * all_predictions is a list of `batch_size` lists
                of `n_best` predictions
        """

        if batch_size is None:
            raise ValueError("batch_size must be set")

        src_data = {"reader": self.src_reader, "data": src, "dir": src_dir}
        tgt_data = {"reader": self.tgt_reader, "data": tgt, "dir": None}
        _readers, _data, _dir = inputters.Dataset.config(
            [('src', src_data), ('tgt', tgt_data)])

        data = inputters.Dataset(
            self.fields, readers=_readers, data=_data, dirs=_dir,
            sort_key=inputters.str2sortkey[self.data_type],
            filter_pred=self._filter_pred
        )

        data_iter = inputters.OrderedIterator(
            dataset=data,
            device=self._dev,
            batch_size=batch_size,
            batch_size_fn=max_tok_len if batch_type == "tokens" else None,
            train=False,
            sort=False,
            sort_within_batch=True,
            shuffle=False
        )

        xlation_builder = onmt.translate.TranslationBuilder(
            data, self.fields, self.n_best, self.replace_unk, tgt,
            self.phrase_table
        )

        # Statistics
        counter = count(1)
        pred_score_total, pred_words_total = 0, 0
        gold_score_total, gold_words_total = 0, 0

        all_scores = []
        all_predictions = []

        start_time = time.time()

        for batch in data_iter:
            batch_data = self.translate_batch(
                batch, data.src_vocabs, attn_debug
            )
            translations = xlation_builder.from_batch(batch_data)

            for trans in translations:
                all_scores += [trans.pred_scores[:self.n_best]]
                pred_score_total += trans.pred_scores[0]
                pred_words_total += len(trans.pred_sents[0])
                if tgt is not None:
                    gold_score_total += trans.gold_score
                    gold_words_total += len(trans.gold_sent) + 1

                n_best_preds = [" ".join(pred)
                                for pred in trans.pred_sents[:self.n_best]]
                if self.report_align:
                    align_pharaohs = [build_align_pharaoh(align) for align
                                      in trans.word_aligns[:self.n_best]]
                    n_best_preds_align = [" ".join(align) for align
                                          in align_pharaohs]
                    n_best_preds = [pred + " ||| " + align
                                    for pred, align in zip(
                                        n_best_preds, n_best_preds_align)]
                all_predictions += [n_best_preds]
                self.out_file.write('\n'.join(n_best_preds) + '\n')
                self.out_file.flush()

                if self.verbose:
                    sent_number = next(counter)
                    output = trans.log(sent_number)
                    if self.logger:
                        self.logger.info(output)
                    else:
                        os.write(1, output.encode('utf-8'))

                if attn_debug:
                    preds = trans.pred_sents[0]
                    preds.append('</s>')
                    attns = trans.attns[0].tolist()
                    if self.data_type == 'text':
                        srcs = trans.src_raw
                    else:
                        srcs = [str(item) for item in range(len(attns[0]))]
                    output = report_matrix(srcs, preds, attns)
                    if self.logger:
                        self.logger.info(output)
                    else:
                        os.write(1, output.encode('utf-8'))

                if align_debug:
                    if trans.gold_sent is not None:
                        tgts = trans.gold_sent
                    else:
                        tgts = trans.pred_sents[0]
                    align = trans.word_aligns[0].tolist()
                    if self.data_type == 'text':
                        srcs = trans.src_raw
                    else:
                        srcs = [str(item) for item in range(len(align[0]))]
                    output = report_matrix(srcs, tgts, align)
                    if self.logger:
                        self.logger.info(output)
                    else:
                        os.write(1, output.encode('utf-8'))

        end_time = time.time()

        if self.report_score:
            msg = self._report_score('PRED', pred_score_total,
                                     pred_words_total)
            self._log(msg)
            if tgt is not None:
                msg = self._report_score('GOLD', gold_score_total,
                                         gold_words_total)
                self._log(msg)
                if self.report_bleu:
                    msg = self._report_bleu(tgt)
                    self._log(msg)
                if self.report_rouge:
                    msg = self._report_rouge(tgt)
                    self._log(msg)

        if self.report_time:
            total_time = end_time - start_time
            self._log("Total translation time (s): %f" % total_time)
            self._log("Average translation time (s): %f" % (
                total_time / len(all_predictions)))
            self._log("Tokens per second: %f" % (
                pred_words_total / total_time))

        if self.dump_beam:
            import json
            json.dump(self.translator.beam_accum,
                      codecs.open(self.dump_beam, 'w', 'utf-8'))
        return all_scores, all_predictions

<<<<<<< HEAD
    def _translate_random_sampling(
            self,
            batch,
            src_vocabs,
            max_length,
            min_length=0,
            sampling_temp=1.0,
            keep_topk=-1,
            return_attention=False):
        """Alternative to beam search. Do random sampling at each step."""

        assert self.beam_size == 1

        # TODO: support these blacklisted features.
        assert self.block_ngram_repeat == 0

        batch_size = batch.batch_size

        # Encoder forward.
        src, enc_states, memory_bank, src_lengths = self._run_encoder(batch)
        self.model.decoder.init_state(src, memory_bank, enc_states)

        use_src_map = self.copy_attn

        results = {
            "predictions": None,
            "scores": None,
            "attention": None,
            "batch": batch,
            "gold_score": self._gold_score(
                batch, memory_bank, src_lengths, src_vocabs, use_src_map,
                enc_states, batch_size, src)}

        memory_lengths = src_lengths
        src_map = batch.src_map if use_src_map else None

        if isinstance(memory_bank, tuple):
            mb_device = memory_bank[0].device
        else:
            mb_device = memory_bank.device

        random_sampler = RandomSampling(
            self._tgt_pad_idx, self._tgt_bos_idx, self._tgt_eos_idx,
            batch_size, mb_device, min_length, self.block_ngram_repeat,
            self._exclusion_idxs, return_attention, self.max_length,
            sampling_temp, keep_topk, memory_lengths)

        for step in range(max_length):
            # Shape: (1, B, 1)
            decoder_input = random_sampler.alive_seq[:, -1].view(1, -1, 1)

            log_probs, attn = self._decode_and_generate(
                decoder_input,
                memory_bank,
                batch,
                src_vocabs,
                memory_lengths=memory_lengths,
                src_map=src_map,
                step=step,
                batch_offset=random_sampler.select_indices
            )

            random_sampler.advance(log_probs, attn)
            any_batch_is_finished = random_sampler.is_finished.any()
            if any_batch_is_finished:
                random_sampler.update_finished()
                if random_sampler.done:
                    break

            if any_batch_is_finished:
                select_indices = random_sampler.select_indices

                # Reorder states.
                if isinstance(memory_bank, tuple):
                    memory_bank = tuple(x.index_select(1, select_indices)
                                        for x in memory_bank)
                else:
                    memory_bank = memory_bank.index_select(1, select_indices)

                memory_lengths = memory_lengths.index_select(0, select_indices)

                if src_map is not None:
                    src_map = src_map.index_select(1, select_indices)

                self.model.decoder.map_state(
                    lambda state, dim: state.index_select(dim, select_indices))

        results["scores"] = random_sampler.scores
        results["predictions"] = random_sampler.predictions  # (batch, )
        results["attention"] = random_sampler.attention
        if self.report_align:
            results["alignment"] = self._align_forward(
                batch, random_sampler.predictions)
        else:
            results["alignment"] = [[] for _ in range(batch_size)]
        return results

    def _build_align_batch(self, predictions):
        """
        padding and add BOS token in predictions.

        Args:
            predictions (List[List[Tensor]]): `(batch, n_best,)`, for each src
                sequence contain n_best tgt predictions which are ended with
                eos id.

        Return:
            batch_best_tgt (torch.LongTensor): `(batch, n_best, tgt_l)`
            padding_mask (torch.BoolTensor): `(batch, n_best, tgt_l)`
        """
        dtype, device = predictions[0][0].dtype, predictions[0][0].device
        flatten_tgt = [best.tolist() for bests in predictions
                       for best in bests]
        paded_tgt = torch.tensor(
            list(zip_longest(*flatten_tgt, fillvalue=self._tgt_pad_idx)),
            dtype=dtype, device=device).T
        bos_tensor = torch.full([paded_tgt.size(0), 1], self._tgt_bos_idx,
                                dtype=dtype, device=device)
        full_tgt = torch.cat((bos_tensor, paded_tgt), dim=-1)
        batch_best_tgt = full_tgt.view(
            len(predictions), -1, full_tgt.size(-1))  # (batch, n_best, tgt_l)
        padding_mask = batch_best_tgt.eq(self._tgt_pad_idx)
        eos_mask = batch_best_tgt.eq(self._tgt_eos_idx)
        bos_mask = batch_best_tgt.eq(self._tgt_bos_idx)
        tgt_mask = padding_mask | eos_mask | bos_mask
        return batch_best_tgt, tgt_mask

    def _align_forward(self, batch, predictions):
        """
        For a batch of input and its prediction, return a list of batch predict
        alignment src indice Tensor in size ``(batch, n_best,)``.
        """
        # (0) add BOS and padding to tgt prediction
        if hasattr(batch, 'tgt'):
            batch_tgt_idxs = batch.tgt.transpose(1, 2).transpose(0, 2)
            tgt_mask = (batch_tgt_idxs.eq(self._tgt_pad_idx) |
                        batch_tgt_idxs.eq(self._tgt_eos_idx) |
                        batch_tgt_idxs.eq(self._tgt_bos_idx))
        else:
            batch_tgt_idxs, tgt_mask = self._build_align_batch(predictions)

        n_best = batch_tgt_idxs.size(1)
        # (1) Encoder forward.
        src, enc_states, memory_bank, src_lengths = self._run_encoder(batch)

        # (2) Repeat src objects `n_best` times.
        # We use batch_size x n_best, get ``(src_len, batch * n_best, nfeat)``
        src = tile(src, n_best, dim=1)
        enc_states = tile(enc_states, n_best, dim=1)
        if isinstance(memory_bank, tuple):
            memory_bank = tuple(tile(x, n_best, dim=1) for x in memory_bank)
        else:
            memory_bank = tile(memory_bank, n_best, dim=1)
        src_lengths = tile(src_lengths, n_best)  # ``(batch * n_best,)``

        # (3) Init decoder with n_best src,
        self.model.decoder.init_state(src, memory_bank, enc_states)
        # reshape tgt to ``(len, batch * n_best, nfeat)``
        tgt = batch_tgt_idxs.view(-1, batch_tgt_idxs.size(-1)).T.unsqueeze(-1)
        dec_in = tgt[:-1]  # exclude last target from inputs
        _, attns = self.model.decoder(
            dec_in, memory_bank, memory_lengths=src_lengths, with_align=True)

        alignment_attn = attns["align"]  # ``(B, tgt_len-1, src_len)``
        # masked_select
        align_tgt_mask = tgt_mask.view(-1, tgt_mask.size(-1))
        prediction_mask = align_tgt_mask[:, 1:]  # exclude bos to match pred
        # get aligned src id for each prediction's valid tgt tokens
        alignement = extract_alignment(
            alignment_attn, prediction_mask, src_lengths, n_best)
        return alignement

=======
>>>>>>> 7685a96e
    def translate_batch(self, batch, src_vocabs, attn_debug):
        """Translate a batch of sentences."""
        with torch.no_grad():
            if self.beam_size == 1:
                decode_strategy = GreedySearch(
                    pad=self._tgt_pad_idx,
                    bos=self._tgt_bos_idx,
                    eos=self._tgt_eos_idx,
                    batch_size=batch.batch_size,
                    min_length=self.min_length, max_length=self.max_length,
                    block_ngram_repeat=self.block_ngram_repeat,
                    exclusion_tokens=self._exclusion_idxs,
                    return_attention=attn_debug or self.replace_unk,
                    sampling_temp=self.random_sampling_temp,
                    keep_topk=self.sample_from_topk)
            else:
                # TODO: support these blacklisted features
                assert not self.dump_beam
                decode_strategy = BeamSearch(
                    self.beam_size,
                    batch_size=batch.batch_size,
                    pad=self._tgt_pad_idx,
                    bos=self._tgt_bos_idx,
                    eos=self._tgt_eos_idx,
                    n_best=self.n_best,
                    global_scorer=self.global_scorer,
                    min_length=self.min_length, max_length=self.max_length,
                    return_attention=attn_debug or self.replace_unk,
                    block_ngram_repeat=self.block_ngram_repeat,
                    exclusion_tokens=self._exclusion_idxs,
                    stepwise_penalty=self.stepwise_penalty,
                    ratio=self.ratio)
            return self._translate_batch_with_strategy(batch, src_vocabs,
                                                       decode_strategy)

    def _run_encoder(self, batch):
        src, src_lengths = batch.src if isinstance(batch.src, tuple) \
                           else (batch.src, None)

        enc_states, memory_bank, src_lengths = self.model.encoder(
            src, src_lengths)
        if src_lengths is None:
            assert not isinstance(memory_bank, tuple), \
                'Ensemble decoding only supported for text data'
            src_lengths = torch.Tensor(batch.batch_size) \
                               .type_as(memory_bank) \
                               .long() \
                               .fill_(memory_bank.size(0))
        return src, enc_states, memory_bank, src_lengths

    def _decode_and_generate(
            self,
            decoder_in,
            memory_bank,
            batch,
            src_vocabs,
            memory_lengths,
            src_map=None,
            step=None,
            batch_offset=None):
        if self.copy_attn:
            # Turn any copied words into UNKs.
            decoder_in = decoder_in.masked_fill(
                decoder_in.gt(self._tgt_vocab_len - 1), self._tgt_unk_idx
            )

        # Decoder forward, takes [tgt_len, batch, nfeats] as input
        # and [src_len, batch, hidden] as memory_bank
        # in case of inference tgt_len = 1, batch = beam times batch_size
        # in case of Gold Scoring tgt_len = actual length, batch = 1 batch
        dec_out, dec_attn = self.model.decoder(
            decoder_in, memory_bank, memory_lengths=memory_lengths, step=step
        )

        # Generator forward.
        if not self.copy_attn:
            if "std" in dec_attn:
                attn = dec_attn["std"]
            else:
                attn = None
            log_probs = self.model.generator(dec_out.squeeze(0))
            # returns [(batch_size x beam_size) , vocab ] when 1 step
            # or [ tgt_len, batch_size, vocab ] when full sentence
        else:
            attn = dec_attn["copy"]
            scores = self.model.generator(dec_out.view(-1, dec_out.size(2)),
                                          attn.view(-1, attn.size(2)),
                                          src_map)
            # here we have scores [tgt_lenxbatch, vocab] or [beamxbatch, vocab]
            if batch_offset is None:
                scores = scores.view(-1, batch.batch_size, scores.size(-1))
                scores = scores.transpose(0, 1).contiguous()
            else:
                scores = scores.view(-1, self.beam_size, scores.size(-1))
            scores = collapse_copy_scores(
                scores,
                batch,
                self._tgt_vocab,
                src_vocabs,
                batch_dim=0,
                batch_offset=batch_offset
            )
            scores = scores.view(decoder_in.size(0), -1, scores.size(-1))
            log_probs = scores.squeeze(0).log()
            # returns [(batch_size x beam_size) , vocab ] when 1 step
            # or [ tgt_len, batch_size, vocab ] when full sentence
        return log_probs, attn

    def _translate_batch_with_strategy(
            self,
            batch,
            src_vocabs,
            decode_strategy):
        """Translate a batch of sentences step by step using cache.

        Args:
            batch: a batch of sentences, yield by data iterator.
            src_vocabs (list): list of torchtext.data.Vocab if can_copy.
            decode_strategy (DecodeStrategy): A decode strategy to use for
                generate translation step by step.

        Returns:
            results (dict): The translation results.
        """
        # (0) Prep the components of the search.
        use_src_map = self.copy_attn
        parallel_paths = decode_strategy.parallel_paths  # beam_size
        batch_size = batch.batch_size

        # (1) Run the encoder on the src.
        src, enc_states, memory_bank, src_lengths = self._run_encoder(batch)
        self.model.decoder.init_state(src, memory_bank, enc_states)

        results = {
            "predictions": None,
            "scores": None,
            "attention": None,
            "batch": batch,
            "gold_score": self._gold_score(
                batch, memory_bank, src_lengths, src_vocabs, use_src_map,
                enc_states, batch_size, src)}

        # (2) prep decode_strategy. Possibly repeat src objects.
        src_map = batch.src_map if use_src_map else None
        fn_map_state, memory_bank, memory_lengths, src_map = \
            decode_strategy.initialize(memory_bank, src_lengths, src_map)
        if fn_map_state is not None:
            self.model.decoder.map_state(fn_map_state)

        # (3) Begin decoding step by step:
        for step in range(decode_strategy.max_length):
            decoder_input = decode_strategy.current_predictions.view(1, -1, 1)

            log_probs, attn = self._decode_and_generate(
                decoder_input,
                memory_bank,
                batch,
                src_vocabs,
                memory_lengths=memory_lengths,
                src_map=src_map,
                step=step,
                batch_offset=decode_strategy.batch_offset)

            decode_strategy.advance(log_probs, attn)
            any_finished = decode_strategy.is_finished.any()
            if any_finished:
                decode_strategy.update_finished()
                if decode_strategy.done:
                    break

            select_indices = decode_strategy.select_indices

            if any_finished:
                # Reorder states.
                if isinstance(memory_bank, tuple):
                    memory_bank = tuple(x.index_select(1, select_indices)
                                        for x in memory_bank)
                else:
                    memory_bank = memory_bank.index_select(1, select_indices)

                memory_lengths = memory_lengths.index_select(0, select_indices)

                if src_map is not None:
                    src_map = src_map.index_select(1, select_indices)

            if parallel_paths > 1 or any_finished:
                self.model.decoder.map_state(
                    lambda state, dim: state.index_select(dim, select_indices))

<<<<<<< HEAD
        results["scores"] = beam.scores
        results["predictions"] = beam.predictions  # (batch, n_best)
        results["attention"] = beam.attention
        if self.report_align:
            results["alignment"] = self._align_forward(
                batch, beam.predictions)
        else:
            results["alignment"] = [[] for _ in range(batch_size)]
=======
        results["scores"] = decode_strategy.scores
        results["predictions"] = decode_strategy.predictions
        results["attention"] = decode_strategy.attention
>>>>>>> 7685a96e
        return results

    # This is left in the code for now, but unsued
    def _translate_batch_deprecated(self, batch, src_vocabs):
        # (0) Prep each of the components of the search.
        # And helper method for reducing verbosity.
        use_src_map = self.copy_attn
        beam_size = self.beam_size
        batch_size = batch.batch_size

        beam = [onmt.translate.Beam(
            beam_size,
            n_best=self.n_best,
            cuda=self.cuda,
            global_scorer=self.global_scorer,
            pad=self._tgt_pad_idx,
            eos=self._tgt_eos_idx,
            bos=self._tgt_bos_idx,
            min_length=self.min_length,
            stepwise_penalty=self.stepwise_penalty,
            block_ngram_repeat=self.block_ngram_repeat,
            exclusion_tokens=self._exclusion_idxs)
            for __ in range(batch_size)]

        # (1) Run the encoder on the src.
        src, enc_states, memory_bank, src_lengths = self._run_encoder(batch)
        self.model.decoder.init_state(src, memory_bank, enc_states)

        results = {
            "predictions": [],
            "scores": [],
            "attention": [],
            "batch": batch,
            "gold_score": self._gold_score(
                batch, memory_bank, src_lengths, src_vocabs, use_src_map,
                enc_states, batch_size, src)}

        # (2) Repeat src objects `beam_size` times.
        # We use now  batch_size x beam_size (same as fast mode)
        src_map = (tile(batch.src_map, beam_size, dim=1)
                   if use_src_map else None)
        self.model.decoder.map_state(
            lambda state, dim: tile(state, beam_size, dim=dim))

        if isinstance(memory_bank, tuple):
            memory_bank = tuple(tile(x, beam_size, dim=1) for x in memory_bank)
        else:
            memory_bank = tile(memory_bank, beam_size, dim=1)
        memory_lengths = tile(src_lengths, beam_size)

        # (3) run the decoder to generate sentences, using beam search.
        for i in range(self.max_length):
            if all((b.done for b in beam)):
                break

            # (a) Construct batch x beam_size nxt words.
            # Get all the pending current beam words and arrange for forward.

            inp = torch.stack([b.current_predictions for b in beam])
            inp = inp.view(1, -1, 1)

            # (b) Decode and forward
            out, beam_attn = self._decode_and_generate(
                inp, memory_bank, batch, src_vocabs,
                memory_lengths=memory_lengths, src_map=src_map, step=i
            )
            out = out.view(batch_size, beam_size, -1)
            beam_attn = beam_attn.view(batch_size, beam_size, -1)

            # (c) Advance each beam.
            select_indices_array = []
            # Loop over the batch_size number of beam
            for j, b in enumerate(beam):
                if not b.done:
                    b.advance(out[j, :],
                              beam_attn.data[j, :, :memory_lengths[j]])
                select_indices_array.append(
                    b.current_origin + j * beam_size)
            select_indices = torch.cat(select_indices_array)

            self.model.decoder.map_state(
                lambda state, dim: state.index_select(dim, select_indices))

        # (4) Extract sentences from beam.
        for b in beam:
            scores, ks = b.sort_finished(minimum=self.n_best)
            hyps, attn = [], []
            for times, k in ks[:self.n_best]:
                hyp, att = b.get_hyp(times, k)
                hyps.append(hyp)
                attn.append(att)
            results["predictions"].append(hyps)
            results["scores"].append(scores)
            results["attention"].append(attn)

        return results

    def _score_target(self, batch, memory_bank, src_lengths,
                      src_vocabs, src_map):
        tgt = batch.tgt
        tgt_in = tgt[:-1]

        log_probs, attn = self._decode_and_generate(
            tgt_in, memory_bank, batch, src_vocabs,
            memory_lengths=src_lengths, src_map=src_map)

        log_probs[:, :, self._tgt_pad_idx] = 0
        gold = tgt[1:]
        gold_scores = log_probs.gather(2, gold)
        gold_scores = gold_scores.sum(dim=0).view(-1)

        return gold_scores

    def _report_score(self, name, score_total, words_total):
        if words_total == 0:
            msg = "%s No words predicted" % (name,)
        else:
            msg = ("%s AVG SCORE: %.4f, %s PPL: %.4f" % (
                name, score_total / words_total,
                name, math.exp(-score_total / words_total)))
        return msg

    def _report_bleu(self, tgt_path):
        import subprocess
        base_dir = os.path.abspath(__file__ + "/../../..")
        # Rollback pointer to the beginning.
        self.out_file.seek(0)
        print()

        res = subprocess.check_output(
            "perl %s/tools/multi-bleu.perl %s" % (base_dir, tgt_path),
            stdin=self.out_file, shell=True
        ).decode("utf-8")

        msg = ">> " + res.strip()
        return msg

    def _report_rouge(self, tgt_path):
        import subprocess
        path = os.path.split(os.path.realpath(__file__))[0]
        msg = subprocess.check_output(
            "python %s/tools/test_rouge.py -r %s -c STDIN" % (path, tgt_path),
            shell=True, stdin=self.out_file
        ).decode("utf-8").strip()
        return msg<|MERGE_RESOLUTION|>--- conflicted
+++ resolved
@@ -14,14 +14,9 @@
 import onmt.inputters as inputters
 import onmt.decoders.ensemble
 from onmt.translate.beam_search import BeamSearch
-<<<<<<< HEAD
-from onmt.translate.random_sampling import RandomSampling
+from onmt.translate.greedy_search import GreedySearch
 from onmt.utils.misc import tile, set_random_seed, report_matrix
 from onmt.utils.alignment import extract_alignment, build_align_pharaoh
-=======
-from onmt.translate.greedy_search import GreedySearch
-from onmt.utils.misc import tile, set_random_seed
->>>>>>> 7685a96e
 from onmt.modules.copy_generator import collapse_copy_scores
 
 
@@ -458,104 +453,6 @@
                       codecs.open(self.dump_beam, 'w', 'utf-8'))
         return all_scores, all_predictions
 
-<<<<<<< HEAD
-    def _translate_random_sampling(
-            self,
-            batch,
-            src_vocabs,
-            max_length,
-            min_length=0,
-            sampling_temp=1.0,
-            keep_topk=-1,
-            return_attention=False):
-        """Alternative to beam search. Do random sampling at each step."""
-
-        assert self.beam_size == 1
-
-        # TODO: support these blacklisted features.
-        assert self.block_ngram_repeat == 0
-
-        batch_size = batch.batch_size
-
-        # Encoder forward.
-        src, enc_states, memory_bank, src_lengths = self._run_encoder(batch)
-        self.model.decoder.init_state(src, memory_bank, enc_states)
-
-        use_src_map = self.copy_attn
-
-        results = {
-            "predictions": None,
-            "scores": None,
-            "attention": None,
-            "batch": batch,
-            "gold_score": self._gold_score(
-                batch, memory_bank, src_lengths, src_vocabs, use_src_map,
-                enc_states, batch_size, src)}
-
-        memory_lengths = src_lengths
-        src_map = batch.src_map if use_src_map else None
-
-        if isinstance(memory_bank, tuple):
-            mb_device = memory_bank[0].device
-        else:
-            mb_device = memory_bank.device
-
-        random_sampler = RandomSampling(
-            self._tgt_pad_idx, self._tgt_bos_idx, self._tgt_eos_idx,
-            batch_size, mb_device, min_length, self.block_ngram_repeat,
-            self._exclusion_idxs, return_attention, self.max_length,
-            sampling_temp, keep_topk, memory_lengths)
-
-        for step in range(max_length):
-            # Shape: (1, B, 1)
-            decoder_input = random_sampler.alive_seq[:, -1].view(1, -1, 1)
-
-            log_probs, attn = self._decode_and_generate(
-                decoder_input,
-                memory_bank,
-                batch,
-                src_vocabs,
-                memory_lengths=memory_lengths,
-                src_map=src_map,
-                step=step,
-                batch_offset=random_sampler.select_indices
-            )
-
-            random_sampler.advance(log_probs, attn)
-            any_batch_is_finished = random_sampler.is_finished.any()
-            if any_batch_is_finished:
-                random_sampler.update_finished()
-                if random_sampler.done:
-                    break
-
-            if any_batch_is_finished:
-                select_indices = random_sampler.select_indices
-
-                # Reorder states.
-                if isinstance(memory_bank, tuple):
-                    memory_bank = tuple(x.index_select(1, select_indices)
-                                        for x in memory_bank)
-                else:
-                    memory_bank = memory_bank.index_select(1, select_indices)
-
-                memory_lengths = memory_lengths.index_select(0, select_indices)
-
-                if src_map is not None:
-                    src_map = src_map.index_select(1, select_indices)
-
-                self.model.decoder.map_state(
-                    lambda state, dim: state.index_select(dim, select_indices))
-
-        results["scores"] = random_sampler.scores
-        results["predictions"] = random_sampler.predictions  # (batch, )
-        results["attention"] = random_sampler.attention
-        if self.report_align:
-            results["alignment"] = self._align_forward(
-                batch, random_sampler.predictions)
-        else:
-            results["alignment"] = [[] for _ in range(batch_size)]
-        return results
-
     def _build_align_batch(self, predictions):
         """
         padding and add BOS token in predictions.
@@ -631,8 +528,6 @@
             alignment_attn, prediction_mask, src_lengths, n_best)
         return alignement
 
-=======
->>>>>>> 7685a96e
     def translate_batch(self, batch, src_vocabs, attn_debug):
         """Translate a batch of sentences."""
         with torch.no_grad():
@@ -822,20 +717,14 @@
                 self.model.decoder.map_state(
                     lambda state, dim: state.index_select(dim, select_indices))
 
-<<<<<<< HEAD
-        results["scores"] = beam.scores
-        results["predictions"] = beam.predictions  # (batch, n_best)
-        results["attention"] = beam.attention
-        if self.report_align:
-            results["alignment"] = self._align_forward(
-                batch, beam.predictions)
-        else:
-            results["alignment"] = [[] for _ in range(batch_size)]
-=======
         results["scores"] = decode_strategy.scores
         results["predictions"] = decode_strategy.predictions
         results["attention"] = decode_strategy.attention
->>>>>>> 7685a96e
+        if self.report_align:
+            results["alignment"] = self._align_forward(
+                batch, decode_strategy.predictions)
+        else:
+            results["alignment"] = [[] for _ in range(batch_size)]
         return results
 
     # This is left in the code for now, but unsued
