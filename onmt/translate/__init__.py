""" Modules for translation """
from onmt.translate.translator import Translator
from onmt.translate.translation import Translation, TranslationBuilder
from onmt.translate.beam_search import BeamSearch, GNMTGlobalScorer
from onmt.translate.decode_strategy import DecodeStrategy
from onmt.translate.greedy_search import GreedySearch
from onmt.translate.penalties import PenaltyBuilder
from onmt.translate.translation_server import TranslationServer, \
    ServerModelError
from onmt.translate.predictor import Classifier, Tagger

__all__ = ['Translator', 'Translation', 'BeamSearch',
           'GNMTGlobalScorer', 'TranslationBuilder',
           'PenaltyBuilder', 'TranslationServer', 'ServerModelError',
<<<<<<< HEAD
           "DecodeStrategy", "RandomSampling", "Classifier", "Tagger"]
=======
           "DecodeStrategy", "GreedySearch"]
>>>>>>> 17feb203
<|MERGE_RESOLUTION|>--- conflicted
+++ resolved
@@ -12,8 +12,4 @@
 __all__ = ['Translator', 'Translation', 'BeamSearch',
            'GNMTGlobalScorer', 'TranslationBuilder',
            'PenaltyBuilder', 'TranslationServer', 'ServerModelError',
-<<<<<<< HEAD
-           "DecodeStrategy", "RandomSampling", "Classifier", "Tagger"]
-=======
-           "DecodeStrategy", "GreedySearch"]
->>>>>>> 17feb203
+           "DecodeStrategy", "GreedySearch", "Classifier", "Tagger"]