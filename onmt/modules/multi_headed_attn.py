--- conflicted
+++ resolved
@@ -456,15 +456,10 @@
         # then use flash2 if seq len > 256 otherwise use xtransformer from pt2 uptream
 
         flash2 = (
-            query.device != torch.device("cpu")
-            and self.flash2
+            self.flash2
             and l > 256  # https://github.com/Dao-AILab/flash-attention/issues/591
-<<<<<<< HEAD
             and sliding_window == 0
         )  # https://github.com/Dao-AILab/flash-attention#installation-and-features
-=======
-        )
->>>>>>> 1f5591ab
 
         if (
             self.max_relative_positions in [-1, 0]
@@ -488,11 +483,7 @@
                         query,
                         key,
                         value,
-<<<<<<< HEAD
-                        ~mask,
-=======
                         ~mask if mask is not None else None,
->>>>>>> 1f5591ab
                         self.dropout_p,
                         is_causal=causal,
                     )
