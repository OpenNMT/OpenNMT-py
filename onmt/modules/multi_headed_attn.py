--- conflicted
+++ resolved
@@ -188,9 +188,6 @@
 
         # 2) Calculate and scale scores.
         query = query / math.sqrt(dim_per_head)
-<<<<<<< HEAD
-        scores = torch.matmul(query, key.transpose(2, 3)).float()
-=======
         # batch x num_heads x query_len x key_len
         query_key = torch.matmul(query, key.transpose(2, 3))
 
@@ -198,7 +195,7 @@
             scores = query_key + relative_matmul(query, relations_keys, True)
         else:
             scores = query_key
->>>>>>> 694c8fc5
+        scores = scores.float()
 
         if mask is not None:
             mask = mask.unsqueeze(1)  # [B, 1, 1, T_values]
