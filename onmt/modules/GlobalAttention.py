import torch
import torch.nn as nn
from onmt.modules.Util import BottleLinear
from onmt.modules import aeq


class GlobalAttention(nn.Module):
    """
    Luong Attention.

    Global attention takes a matrix and a query vector. It
    then computes a parameterized convex combination of the matrix
    based on the input query.


        H_1 H_2 H_3 ... H_n
          q   q   q       q
            |  |   |       |
              \ |   |      /
                      .....
                  \   |  /
                      a

    Constructs a unit mapping.
    $$(H_1 + H_n, q) => (a)$$
    Where H is of `batch x n x dim` and q is of `batch x dim`.

    Loung Attention (dotprod):
    $$\tanh(W_2 [(softmax((W_1 q + b_1) H) H), q] + b_2)$$.:

    Bahdanau Attention (mlp):
    $$c = \sum_{j=1}^{SeqLength}\a_jh_j$$.
    The Alignment-function $$a$$ computes an alignment as:
    $$a_j = softmax(v_a^T \tanh(W_a q + U_a h_j) )$$.

    """
    def __init__(self, dim, coverage=False, attn_type="dotprod"):
        super(GlobalAttention, self).__init__()

        self.dim = dim
        self.attn_type = attn_type
        assert (self.attn_type in ["dotprod", "mlp"]), (
                "Please select a valid attention type.")

        if self.attn_type == "dotprod":
            self.linear_in = nn.Linear(dim, dim, bias=False)
            self.linear_out = nn.Linear(dim*2, dim, bias=False)
        elif self.attn_type == "mlp":
            self.linear_context = BottleLinear(dim, dim, bias=False)
            self.linear_query = nn.Linear(dim, dim, bias=True)
            self.mlp_tanh = nn.Tanh()
            self.v = BottleLinear(dim, 1, bias=False)
            self.linear_out = nn.Linear(dim*2, dim, bias=True)

        self.sm = nn.Softmax()
        self.tanh = nn.Tanh()
        self.mask = None

        if coverage:
            self.linear_cover = nn.Linear(1, dim, bias=False)

    def applyMask(self, mask):
        self.mask = mask

    def forward(self, input, context, coverage=None):
        """
        input (FloatTensor): batch x dim
        context (FloatTensor): batch x sourceL x dim
        coverage (FloatTensor): batch x sourceL
        """
<<<<<<< HEAD
        
=======

>>>>>>> 8a8dfb04
        # Check input sizes
        batch, sourceL, dim = context.size()
        batch_, dim_ = input.size()
        aeq(batch, batch_)
        aeq(dim, dim_)
        aeq(self.dim, dim)
        if coverage is not None:
            batch_, sourceL_ = coverage.size()
            aeq(batch, batch_)
            aeq(sourceL, sourceL_)

        if self.mask is not None:
            beam_, batch_, sourceL_ = self.mask.size()
            aeq(batch, batch_*beam_)
            aeq(sourceL, sourceL_)

        if coverage is not None:
            context += self.linear_cover(coverage.view(-1).unsqueeze(1)) \
                           .view_as(context)
            context = self.tanh(context)

        # Alignment/Attention Function
        if self.attn_type == "dotprod":
            # batch x dim x 1
            targetT = self.linear_in(input).unsqueeze(2)
            # batch x sourceL
            attn = torch.bmm(context, targetT).squeeze(2)
        elif self.attn_type == "mlp":
            # batch x 1 x dim
            wq = self.linear_query(input).unsqueeze(1)
            # batch x sourceL x dim
            uh = self.linear_context(context.contiguous())
            # batch x sourceL x dim
            wquh = uh + wq.expand_as(uh)
            # batch x sourceL x dim
            wquh = self.mlp_tanh(wquh)
            # batch x sourceL
            attn = self.v(wquh.contiguous()).squeeze(2)

        if self.mask is not None:
            attn.data.masked_fill_(self.mask, -float('inf'))

        # SoftMax
        attn = self.sm(attn)

        # Compute context weighted by attention.
        # batch x 1 x sourceL
        attn3 = attn.view(attn.size(0), 1, attn.size(1))
        # batch x dim
        weightedContext = torch.bmm(attn3, context).squeeze(1)

        # Concatenate the input to context (Luong only)
        weightedContext = torch.cat((weightedContext, input), 1)
        weightedContext = self.linear_out(weightedContext)
        if self.attn_type == "dotprod":
            weightedContext = self.tanh(weightedContext)

        # Check output sizes
        batch_, sourceL_ = attn.size()
        aeq(batch, batch_)
        aeq(sourceL, sourceL_)
        batch_, dim_ = weightedContext.size()
        aeq(batch, batch_)
        aeq(dim, dim_)

        return weightedContext, attn<|MERGE_RESOLUTION|>--- conflicted
+++ resolved
@@ -68,11 +68,7 @@
         context (FloatTensor): batch x sourceL x dim
         coverage (FloatTensor): batch x sourceL
         """
-<<<<<<< HEAD
-        
-=======
 
->>>>>>> 8a8dfb04
         # Check input sizes
         batch, sourceL, dim = context.size()
         batch_, dim_ = input.size()
