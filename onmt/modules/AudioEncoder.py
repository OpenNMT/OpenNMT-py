--- conflicted
+++ resolved
@@ -20,13 +20,8 @@
         window_size (int): input spec
 
     """
-<<<<<<< HEAD
     def __init__(self, rnn_type, enc_layers, dec_layers, brnn,
                  enc_rnn_size, dec_rnn_size, enc_pooling, dropout,
-=======
-
-    def __init__(self, num_layers, bidirectional, rnn_size, dropout,
->>>>>>> c199de0f
                  sample_rate, window_size):
         super(AudioEncoder, self).__init__()
         self.enc_layers = enc_layers
@@ -79,12 +74,9 @@
 
     def forward(self, input, lengths=None):
         "See :obj:`onmt.modules.EncoderBase.forward()`"
-        # (batch_size, 1, nfft, t)
-        # layer 1
+
         batch_size, _, nfft, t = input.size()
         input = input.transpose(0, 1).transpose(0, 3).contiguous().view(t, batch_size, nfft)
-        #print (input.size())
-        #print (lengths)
         orig_lengths = lengths
         lengths = lengths.view(-1).tolist()
 
@@ -99,43 +91,17 @@
             memory_bank, tmp = rnn(packed_emb)
             memory_bank = unpack(memory_bank)[0] # t, batch_size, nfft
             t, _, _ = memory_bank.size()
-            #print (memory_bank.size())
             memory_bank = memory_bank.transpose(0,2) # nfft, batch_size, t
             memory_bank = pool(memory_bank) # nfft, batch_size, (t - pool)/2 + 1
             lengths = [int(math.floor((length - stride)/stride + 1)) for length in lengths]
-            #print (t)
             assert memory_bank.size(2) == int(math.floor((t - stride) / stride + 1))
             memory_bank = memory_bank.transpose(0, 2) # t, batch_size, rnn_size
-            #print (memory_bank.size())
             input = memory_bank
 
         memory_bank = memory_bank.contiguous().view(-1, memory_bank.size(2))
         memory_bank = self.batchnorm_W(memory_bank)
         memory_bank = self.W(memory_bank).view(-1, batch_size, self.dec_rnn_size)
-        #memory_bank = memory_bank.view(-1, batch_size, self.dec_rnn_size)
-        #print (memory_bank.size())
-        #input = self.batch_norm1(self.layer1(input[:, :, :, :]))
 
-        ## (batch_size, 32, nfft/2, t/2)
-        #input = F.hardtanh(input, 0, 20, inplace=True)
-
-        ## (batch_size, 32, nfft/2/2, t/2)
-        ## layer 2
-        #input = self.batch_norm2(self.layer2(input))
-
-        ## (batch_size, 32, nfft/2/2, t/2)
-        #input = F.hardtanh(input, 0, 20, inplace=True)
-
-        #batch_size = input.size(0)
-        #length = input.size(3)
-        #input = input.view(batch_size, -1, length)
-        #input = input.transpose(0, 2).transpose(1, 2)
-
-        #sys.exit(1)
-
-        #output, hidden = self.rnn(input)
-
-        #return hidden, output
         state = memory_bank.new_full((self.dec_layers*self.num_directions, batch_size, 
                                       self.dec_rnn_size_real), 0)
         if self.rnn_type == 'LSTM':
