"""Here come the tests for implemented transform."""
import unittest

import copy
import yaml
import math
from argparse import Namespace
from onmt.transforms import (
    get_transforms_cls,
    get_specials,
    make_transforms,
    TransformPipe,
)
from onmt.transforms.bart import BARTNoising


class TestTransform(unittest.TestCase):
    def test_transform_register(self):
        builtin_transform = [
            "filtertoolong",
            "prefix",
            "sentencepiece",
            "bpe",
            "onmt_tokenize",
            "bart",
            "switchout",
            "tokendrop",
            "tokenmask",
        ]
        get_transforms_cls(builtin_transform)

    def test_vocab_required_transform(self):
        transforms_cls = get_transforms_cls(["bart", "switchout"])
        opt = Namespace(seed=-1, switchout_temperature=1.0)
        # transforms that require vocab will not create if not provide vocab
        transforms = make_transforms(opt, transforms_cls, fields=None)
        self.assertEqual(len(transforms), 0)
        with self.assertRaises(ValueError):
            transforms_cls["switchout"](opt).warm_up(vocabs=None)
            transforms_cls["bart"](opt).warm_up(vocabs=None)

    def test_transform_specials(self):
        transforms_cls = get_transforms_cls(["prefix"])
        corpora = yaml.safe_load("""
            trainset:
                path_src: data/src-train.txt
                path_tgt: data/tgt-train.txt
                transforms: ["prefix"]
                weight: 1
                src_prefix: "｟_pf_src｠"
                tgt_prefix: "｟_pf_tgt｠"
        """)
        opt = Namespace(data=corpora)
        specials = get_specials(opt, transforms_cls)
        specials_expected = {"src": {"｟_pf_src｠"}, "tgt": {"｟_pf_tgt｠"}}
        self.assertEqual(specials, specials_expected)

    def test_transform_pipe(self):
        # 1. Init first transform in the pipe
        prefix_cls = get_transforms_cls(["prefix"])["prefix"]
        corpora = yaml.safe_load("""
            trainset:
                path_src: data/src-train.txt
                path_tgt: data/tgt-train.txt
                transforms: [prefix, filtertoolong]
                weight: 1
                src_prefix: "｟_pf_src｠"
                tgt_prefix: "｟_pf_tgt｠"
        """)
        opt = Namespace(data=corpora, seed=-1)
        prefix_transform = prefix_cls(opt)
        prefix_transform.warm_up()
        # 2. Init second transform in the pipe
        filter_cls = get_transforms_cls(["filtertoolong"])["filtertoolong"]
        opt = Namespace(src_seq_length=4, tgt_seq_length=4)
        filter_transform = filter_cls(opt)
        # 3. Sequential combine them into a transform pipe
        transform_pipe = TransformPipe.build_from(
            [prefix_transform, filter_transform]
        )
        ex = {
            "src": ["Hello", ",", "world", "."],
            "tgt": ["Bonjour", "le", "monde", "."],
        }
        # 4. apply transform pipe for example
        ex_after = transform_pipe.apply(
            copy.deepcopy(ex), corpus_name="trainset"
        )
        # 5. example after the pipe exceed the length limit, thus filtered
        self.assertIsNone(ex_after)
        # 6. Transform statistics registed (here for filtertoolong)
        self.assertTrue(len(transform_pipe.statistics.observables) > 0)
        msg = transform_pipe.statistics.report()
        self.assertIsNotNone(msg)
        # 7. after report, statistics become empty as a fresh start
        self.assertTrue(len(transform_pipe.statistics.observables) == 0)


class TestMiscTransform(unittest.TestCase):
    def test_prefix(self):
        prefix_cls = get_transforms_cls(["prefix"])["prefix"]
        corpora = yaml.safe_load("""
            trainset:
                path_src: data/src-train.txt
                path_tgt: data/tgt-train.txt
                transforms: [prefix]
                weight: 1
                src_prefix: "｟_pf_src｠"
                tgt_prefix: "｟_pf_tgt｠"
        """)
        opt = Namespace(data=corpora, seed=-1)
        prefix_transform = prefix_cls(opt)
        prefix_transform.warm_up()
        self.assertIn("trainset", prefix_transform.prefix_dict)

        ex_in = {
            "src": ["Hello", "world", "."],
            "tgt": ["Bonjour", "le", "monde", "."],
        }
        with self.assertRaises(ValueError):
            prefix_transform.apply(ex_in)
            prefix_transform.apply(ex_in, corpus_name="validset")
        ex_out = prefix_transform.apply(ex_in, corpus_name="trainset")
        self.assertEqual(ex_out["src"][0], "｟_pf_src｠")
        self.assertEqual(ex_out["tgt"][0], "｟_pf_tgt｠")

    def test_filter_too_long(self):
        filter_cls = get_transforms_cls(["filtertoolong"])["filtertoolong"]
        opt = Namespace(src_seq_length=100, tgt_seq_length=100)
        filter_transform = filter_cls(opt)
        # filter_transform.warm_up()
        ex_in = {
            "src": ["Hello", "world", "."],
            "tgt": ["Bonjour", "le", "monde", "."],
        }
        ex_out = filter_transform.apply(ex_in)
        self.assertIs(ex_out, ex_in)
        filter_transform.tgt_seq_length = 2
        ex_out = filter_transform.apply(ex_in)
        self.assertIsNone(ex_out)


class TestSubwordTransform(unittest.TestCase):
    @classmethod
    def setUpClass(cls):
        cls.base_opts = {
            "seed": 3431,
            "share_vocab": False,
            "src_subword_model": "data/sample.bpe",
            "tgt_subword_model": "data/sample.bpe",
            "src_subword_nbest": 1,
            "tgt_subword_nbest": 1,
            "src_subword_alpha": 0.0,
            "tgt_subword_alpha": 0.0,
            "src_subword_vocab": "",
            "tgt_subword_vocab": "",
            "src_vocab_threshold": 0,
            "tgt_vocab_threshold": 0,
        }

    def test_bpe(self):
        bpe_cls = get_transforms_cls(["bpe"])["bpe"]
        opt = Namespace(**self.base_opts)
        bpe_cls._validate_options(opt)
        bpe_transform = bpe_cls(opt)
        bpe_transform.warm_up()
        ex = {
            "src": ["Hello", "world", "."],
            "tgt": ["Bonjour", "le", "monde", "."],
        }
        bpe_transform.apply(ex, is_train=True)
        ex_gold = {
            "src": ["H@@", "ell@@", "o", "world", "."],
            "tgt": ["B@@", "on@@", "j@@", "our", "le", "mon@@", "de", "."],
        }
        self.assertEqual(ex, ex_gold)
        # test BPE-dropout:
        bpe_transform.dropout["src"] = 1.0
        tokens = ["Another", "world", "."]
        gold_bpe = ["A@@", "no@@", "ther", "world", "."]
        gold_dropout = [
            "A@@", "n@@", "o@@", "t@@", "h@@", "e@@", "r",
            "w@@", "o@@", "r@@", "l@@", "d", ".",
        ]
        # 1. disable bpe dropout for not training example
        after_bpe = bpe_transform._tokenize(tokens, is_train=False)
        self.assertEqual(after_bpe, gold_bpe)
        # 2. enable bpe dropout for training example
        after_bpe = bpe_transform._tokenize(tokens, is_train=True)
        self.assertEqual(after_bpe, gold_dropout)
        # 3. (NOTE) disable dropout won't take effect if already seen
        # this is caused by the cache mechanism in bpe:
        # return cached subword if the original token is seen when no dropout
        after_bpe2 = bpe_transform._tokenize(tokens, is_train=False)
        self.assertEqual(after_bpe2, gold_dropout)

    def test_sentencepiece(self):
        sp_cls = get_transforms_cls(["sentencepiece"])["sentencepiece"]
        base_opt = copy.copy(self.base_opts)
        base_opt["src_subword_model"] = "data/sample.sp.model"
        base_opt["tgt_subword_model"] = "data/sample.sp.model"
        opt = Namespace(**base_opt)
        sp_cls._validate_options(opt)
        sp_transform = sp_cls(opt)
        sp_transform.warm_up()
        ex = {
            "src": ["Hello", "world", "."],
            "tgt": ["Bonjour", "le", "monde", "."],
        }
        sp_transform.apply(ex, is_train=True)
        ex_gold = {
            "src": ["▁H", "el", "lo", "▁world", "▁."],
            "tgt": ["▁B", "on", "j", "o", "ur", "▁le", "▁m", "on", "de", "▁."],
        }
        self.assertEqual(ex, ex_gold)
        # test SP regularization:
        sp_transform.src_subword_nbest = 4
        tokens = ["Another", "world", "."]
        gold_sp = ["▁An", "other", "▁world", "▁."]
        # 1. enable regularization for training example
        after_sp = sp_transform._tokenize(tokens, is_train=True)
        self.assertEqual(after_sp, ["▁An", "o", "ther", "▁world", "▁."])
        # 2. disable regularization for not training example
        after_sp = sp_transform._tokenize(tokens, is_train=False)
        self.assertEqual(after_sp, gold_sp)

    def test_pyonmttok_bpe(self):
        onmttok_cls = get_transforms_cls(["onmt_tokenize"])["onmt_tokenize"]
        base_opt = copy.copy(self.base_opts)
        base_opt["src_subword_type"] = "bpe"
        base_opt["tgt_subword_type"] = "bpe"
        onmt_args = "{'mode': 'space', 'joiner_annotate': True}"
        base_opt["src_onmttok_kwargs"] = onmt_args
        base_opt["tgt_onmttok_kwargs"] = onmt_args
        opt = Namespace(**base_opt)
        onmttok_cls._validate_options(opt)
        onmttok_transform = onmttok_cls(opt)
        onmttok_transform.warm_up()
        ex = {
            "src": ["Hello", "world", "."],
            "tgt": ["Bonjour", "le", "monde", "."],
        }
        onmttok_transform.apply(ex, is_train=True)
        ex_gold = {
            "src": ["H￭", "ell￭", "o", "world", "."],
            "tgt": ["B￭", "on￭", "j￭", "our", "le", "mon￭", "de", "."],
        }
        self.assertEqual(ex, ex_gold)

    def test_pyonmttok_sp(self):
        onmttok_cls = get_transforms_cls(["onmt_tokenize"])["onmt_tokenize"]
        base_opt = copy.copy(self.base_opts)
        base_opt["src_subword_type"] = "sentencepiece"
        base_opt["tgt_subword_type"] = "sentencepiece"
        base_opt["src_subword_model"] = "data/sample.sp.model"
        base_opt["tgt_subword_model"] = "data/sample.sp.model"
        onmt_args = "{'mode': 'none', 'spacer_annotate': True}"
        base_opt["src_onmttok_kwargs"] = onmt_args
        base_opt["tgt_onmttok_kwargs"] = onmt_args
        opt = Namespace(**base_opt)
        onmttok_cls._validate_options(opt)
        onmttok_transform = onmttok_cls(opt)
        onmttok_transform.warm_up()
        ex = {
            "src": ["Hello", "world", "."],
            "tgt": ["Bonjour", "le", "monde", "."],
        }
        onmttok_transform.apply(ex, is_train=True)
        ex_gold = {
            "src": ["▁H", "el", "lo", "▁world", "▁."],
            "tgt": ["▁B", "on", "j", "o", "ur", "▁le", "▁m", "on", "de", "▁."],
        }
        self.assertEqual(ex, ex_gold)


class TestSamplingTransform(unittest.TestCase):
    def test_tokendrop(self):
        tokendrop_cls = get_transforms_cls(["tokendrop"])["tokendrop"]
        opt = Namespace(seed=3434, tokendrop_temperature=0.1)
        tokendrop_transform = tokendrop_cls(opt)
        tokendrop_transform.warm_up()
        ex = {
            "src": ["Hello", ",", "world", "."],
            "tgt": ["Bonjour", "le", "monde", "."],
        }
        # Not apply token drop for not training example
        ex_after = tokendrop_transform.apply(copy.deepcopy(ex), is_train=False)
        self.assertEqual(ex_after, ex)
        # apply token drop for training example
        ex_after = tokendrop_transform.apply(copy.deepcopy(ex), is_train=True)
        self.assertNotEqual(ex_after, ex)

    def test_tokenmask(self):
        tokenmask_cls = get_transforms_cls(["tokenmask"])["tokenmask"]
        opt = Namespace(seed=3434, tokenmask_temperature=0.1)
        tokenmask_transform = tokenmask_cls(opt)
        tokenmask_transform.warm_up()
        ex = {
            "src": ["Hello", ",", "world", "."],
            "tgt": ["Bonjour", "le", "monde", "."],
        }
        # Not apply token mask for not training example
        ex_after = tokenmask_transform.apply(copy.deepcopy(ex), is_train=False)
        self.assertEqual(ex_after, ex)
        # apply token mask for training example
        ex_after = tokenmask_transform.apply(copy.deepcopy(ex), is_train=True)
        self.assertNotEqual(ex_after, ex)

    def test_switchout(self):
        switchout_cls = get_transforms_cls(["switchout"])["switchout"]
        opt = Namespace(seed=3434, switchout_temperature=0.1)
        switchout_transform = switchout_cls(opt)
        with self.assertRaises(ValueError):
            # require vocabs to warm_up
            switchout_transform.warm_up(vocabs=None)
        vocabs = {
            "src": Namespace(itos=["A", "Fake", "vocab"]),
            "tgt": Namespace(itos=["A", "Fake", "vocab"]),
        }
        switchout_transform.warm_up(vocabs=vocabs)
        ex = {
            "src": ["Hello", ",", "world", "."],
            "tgt": ["Bonjour", "le", "monde", "."],
        }
        # Not apply token mask for not training example
        ex_after = switchout_transform.apply(copy.deepcopy(ex), is_train=False)
        self.assertEqual(ex_after, ex)
        # apply token mask for training example
        ex_after = switchout_transform.apply(copy.deepcopy(ex), is_train=True)
        self.assertNotEqual(ex_after, ex)


class TestBARTNoising(unittest.TestCase):
    def setUp(self):
        BARTNoising.set_random_seed(1234)
        self.MASK_TOK = "[MASK]"
        self.FAKE_VOCAB = "[TESTING]"

    def test_sentence_permute(self):
        sent1 = ["Hello", "world", "."]
        sent2 = ["Sentence", "1", "!"]
        sent3 = ["Sentence", "2", "!"]
        sent4 = ["Sentence", "3", "!"]

        bart_noise = BARTNoising(
            vocab=[self.FAKE_VOCAB],
            permute_sent_ratio=0.5,
            replace_length=0,  # not raise Error
            # Defalt: full_stop_token=[".", "?", "!"]
        )
        tokens = sent1 + sent2 + sent3 + sent4
        ends = bart_noise._get_sentence_borders(tokens).tolist()
        self.assertEqual(ends, [3, 6, 9, 12])
        tokens_perm = bart_noise.apply(tokens)
        expected_tokens = sent2 + sent1 + sent3 + sent4
        self.assertEqual(expected_tokens, tokens_perm)

    def test_rotate(self):
        bart_noise = BARTNoising(
            vocab=[self.FAKE_VOCAB],
            rotate_ratio=1.0,
            replace_length=0,  # not raise Error
        )
        tokens = ["This", "looks", "really", "good", "!"]
        rotated = bart_noise.apply(tokens)
        self.assertNotEqual(tokens, rotated)
        not_rotate = bart_noise.rolling_noise(tokens, p=0.0)
        self.assertEqual(tokens, not_rotate)

    def test_token_insert(self):
        bart_noise = BARTNoising(
            vocab=[self.FAKE_VOCAB],
            mask_tok=self.MASK_TOK,
            insert_ratio=0.5,
            random_ratio=0.3,
            replace_length=0,  # not raise Error
            # Defalt: full_stop_token=[".", "?", "!"]
        )
        tokens = ["This", "looks", "really", "good", "!"]
        inserted = bart_noise.apply(tokens)
        n_insert = math.ceil(len(tokens) * bart_noise.insert_ratio)
        inserted_len = n_insert + len(tokens)
        self.assertEqual(len(inserted), inserted_len)
        # random_ratio of inserted tokens are chosen in vocab
        n_random = math.ceil(n_insert * bart_noise.random_ratio)
        self.assertEqual(
            sum(1 if tok == self.FAKE_VOCAB else 0 for tok in inserted),
            n_random,
        )
        # others are MASK_TOK
        self.assertEqual(
            sum(1 if tok == self.MASK_TOK else 0 for tok in inserted),
            n_insert - n_random,
        )

    def test_token_mask(self):
        """Mask will be done on token level.

        Condition:
        * `mask_length` == subword;
        * or not specify subword marker (joiner/spacer) by `is_joiner`.
        """
        bart_noise = BARTNoising(
            vocab=[self.FAKE_VOCAB],
            mask_tok=self.MASK_TOK,
            mask_ratio=0.5,
            mask_length="subword",
            replace_length=0,  # 0 to drop them, 1 to replace them with MASK
            # insert_ratio=0.0,
            # random_ratio=0.0,
            # Defalt: full_stop_token=[".", "?", "!"]
        )
        tokens = ["H￭", "ell￭", "o", "world", "."]
        # all token are considered as an individual word
        self.assertTrue(all(bart_noise._is_word_start(tokens)))
        n_tokens = len(tokens)

        # 1. tokens are dropped when replace_length is 0
        masked = bart_noise.apply(tokens)
        n_masked = math.ceil(n_tokens * bart_noise.mask_ratio)
        # print(f"token delete: {masked} / {tokens}")
        self.assertEqual(len(masked), n_tokens - n_masked)

        # 2. tokens are replaced by MASK when replace_length is 1
        bart_noise.replace_length = 1
        masked = bart_noise.apply(tokens)
        n_masked = math.ceil(n_tokens * bart_noise.mask_ratio)
        # print(f"token mask: {masked} / {tokens}")
        self.assertEqual(len(masked), n_tokens)
        self.assertEqual(
            sum([1 if tok == self.MASK_TOK else 0 for tok in masked]), n_masked
        )

    def test_whole_word_mask(self):
        """Mask will be done on whole word that may across multiply token.

        Condition:
        * `mask_length` == word;
        * specify subword marker in order to find word boundary.
        """
        bart_noise = BARTNoising(
            vocab=[self.FAKE_VOCAB],
            mask_tok=self.MASK_TOK,
            mask_ratio=0.5,
            mask_length="word",
            is_joiner=True,
            replace_length=0,  # 0 to drop them, 1 to replace them with MASK
            # insert_ratio=0.0,
            # random_ratio=0.0,
            # Defalt: full_stop_token=[".", "?", "!"]
        )
        tokens = ["H￭", "ell￭", "o", "wor￭", "ld", "."]
        # start token of word are identified using subword marker
        token_starts = [True, False, False, True, False, True]
        self.assertEqual(bart_noise._is_word_start(tokens), token_starts)

        # 1. replace_length 0: "words" are dropped
        masked = bart_noise.apply(copy.copy(tokens))
        n_words = sum(token_starts)
        n_masked = math.ceil(n_words * bart_noise.mask_ratio)
        # print(f"word delete: {masked} / {tokens}")
        # self.assertEqual(len(masked), n_words - n_masked)

        # 2. replace_length 1: "words" are replaced with a single MASK
        bart_noise.replace_length = 1
        masked = bart_noise.apply(copy.copy(tokens))
        # print(f"whole word single mask: {masked} / {tokens}")
        # len(masked) depend on number of tokens in select word
        n_words = sum(token_starts)
        n_masked = math.ceil(n_words * bart_noise.mask_ratio)
        self.assertEqual(
            sum(1 if tok == self.MASK_TOK else 0 for tok in masked), n_masked
        )

        # 3. replace_length -1: all tokens in "words" are replaced with MASK
        bart_noise.replace_length = -1
        masked = bart_noise.apply(copy.copy(tokens))
        # print(f"whole word multi mask: {masked} / {tokens}")
        self.assertEqual(len(masked), len(tokens))  # length won't change
        n_words = sum(token_starts)
        n_masked = math.ceil(n_words * bart_noise.mask_ratio)
        # number of mask_tok depend on number of tokens in selected word
        # number of MASK_TOK can be greater than n_masked
        self.assertTrue(
            sum(1 if tok == self.MASK_TOK else 0 for tok in masked) > n_masked
        )

    def test_span_infilling(self):
        bart_noise = BARTNoising(
            vocab=[self.FAKE_VOCAB],
            mask_tok=self.MASK_TOK,
            mask_ratio=0.5,
            mask_length="span-poisson",
            poisson_lambda=3.0,
            is_joiner=True,
            replace_length=1,
            # insert_ratio=0.5,
            # random_ratio=0.3,
            # Defalt: full_stop_token=[".", "?", "!"]
        )
        self.assertIsNotNone(bart_noise.mask_span_distribution)
        tokens = ["H￭", "ell￭", "o", "world", ".", "An￭", "other", "!"]
        # start token of word are identified using subword marker
        token_starts = [True, False, False, True, True, True, False, True]
        self.assertEqual(bart_noise._is_word_start(tokens), token_starts)
        bart_noise.apply(copy.copy(tokens))
        # n_words = sum(token_starts)
        # n_masked = math.ceil(n_words * bart_noise.mask_ratio)
        # print(f"Text Span Infilling: {infillied} / {tokens}")
        # print(n_words, n_masked)


class TestFeaturesTransform(unittest.TestCase):
    def test_inferfeats(self):
        inferfeats_cls = get_transforms_cls(["inferfeats"])["inferfeats"]
        opt = Namespace(reversible_tokenization="joiner", prior_tokenization=False)
        inferfeats_transform = inferfeats_cls(opt)

        ex_in = {
            "src": ['however', '￭,', 'according', 'to', 'the', 'logs',
                    '￭,', 'she', 'is', 'hard', '￭-￭', 'working', '￭.'],
            "tgt": ['however', '￭,', 'according', 'to', 'the', 'logs',
                    '￭,', 'she', 'is', 'hard', '￭-￭', 'working', '￭.']
        }
        ex_out = inferfeats_transform.apply(ex_in)
        self.assertIs(ex_out, ex_in)

        ex_in["src_feats"] = {
            "feat_0": ["A", "A", "A", "A", "B", "A", "A", "C"]
        }
        ex_out = inferfeats_transform.apply(ex_in)
<<<<<<< HEAD
        self.assertEqual(ex_out["src_feats"]["feat_0"], ["A", "<null>", "A", "A", "A", "B", "<null>", "A", "A", "C", "<null>", "C", "<null>"])

        ex_in["src"] = ['｟mrk_case_modifier_C｠', 'however', '￭,', 'according', 'to', 'the', 'logs', '￭,', '｟mrk_begin_case_region_U｠', 'she', 'is', 'hard', '￭-￭', 'working', '｟mrk_end_case_region_U｠', '￭.']
        ex_in["src_feats"] = {"feat_0": ["A", "A", "A", "A", "B", "A", "A", "C"]}
        ex_out = inferfeats_transform.apply(ex_in)
        self.assertEqual(ex_out["src_feats"]["feat_0"], ["A", "A", "<null>", "A", "A", "A", "B", "<null>", "A", "A", "A", "C", "<null>", "C", "C", "<null>"])
=======
        self.assertEqual(
            ex_out["src_feats"]["feat_0"],
            ["A", "<null>", "A", "A", "A", "B", "<null>", "A",
             "A", "C", "<null>", "C", "<null>"])

        ex_in["src"] = ['｟mrk_case_modifier_C｠', 'however', '￭,',
                        'according', 'to', 'the', 'logs', '￭,',
                        '｟mrk_begin_case_region_U｠', 'she', 'is', 'hard',
                        '￭-￭', 'working', '￭.', '｟mrk_end_case_region_U｠']
        ex_in["src_feats"] = {
            "feat_0": ["A", "A", "A", "A", "B", "A", "A", "C"]
        }
        ex_out = inferfeats_transform.apply(ex_in)
        self.assertEqual(
            ex_out["src_feats"]["feat_0"],
            ["<null>", "A", "<null>", "A", "A", "A", "B", "<null>", "<null>",
             "A", "A", "C", "<null>", "C", "<null>", "<null>"])
>>>>>>> 71026eb6
<|MERGE_RESOLUTION|>--- conflicted
+++ resolved
@@ -529,29 +529,20 @@
             "feat_0": ["A", "A", "A", "A", "B", "A", "A", "C"]
         }
         ex_out = inferfeats_transform.apply(ex_in)
-<<<<<<< HEAD
-        self.assertEqual(ex_out["src_feats"]["feat_0"], ["A", "<null>", "A", "A", "A", "B", "<null>", "A", "A", "C", "<null>", "C", "<null>"])
-
-        ex_in["src"] = ['｟mrk_case_modifier_C｠', 'however', '￭,', 'according', 'to', 'the', 'logs', '￭,', '｟mrk_begin_case_region_U｠', 'she', 'is', 'hard', '￭-￭', 'working', '｟mrk_end_case_region_U｠', '￭.']
-        ex_in["src_feats"] = {"feat_0": ["A", "A", "A", "A", "B", "A", "A", "C"]}
-        ex_out = inferfeats_transform.apply(ex_in)
-        self.assertEqual(ex_out["src_feats"]["feat_0"], ["A", "A", "<null>", "A", "A", "A", "B", "<null>", "A", "A", "A", "C", "<null>", "C", "C", "<null>"])
-=======
         self.assertEqual(
-            ex_out["src_feats"]["feat_0"],
+            ex_out["src_feats"]["feat_0"], 
             ["A", "<null>", "A", "A", "A", "B", "<null>", "A",
              "A", "C", "<null>", "C", "<null>"])
 
         ex_in["src"] = ['｟mrk_case_modifier_C｠', 'however', '￭,',
                         'according', 'to', 'the', 'logs', '￭,',
-                        '｟mrk_begin_case_region_U｠', 'she', 'is', 'hard',
-                        '￭-￭', 'working', '￭.', '｟mrk_end_case_region_U｠']
+                        '｟mrk_begin_case_region_U｠', 'she', 'is', 'hard', 
+                        '￭-￭', 'working', '｟mrk_end_case_region_U｠', '￭.']
         ex_in["src_feats"] = {
             "feat_0": ["A", "A", "A", "A", "B", "A", "A", "C"]
         }
         ex_out = inferfeats_transform.apply(ex_in)
         self.assertEqual(
-            ex_out["src_feats"]["feat_0"],
-            ["<null>", "A", "<null>", "A", "A", "A", "B", "<null>", "<null>",
-             "A", "A", "C", "<null>", "C", "<null>", "<null>"])
->>>>>>> 71026eb6
+            ex_out["src_feats"]["feat_0"], 
+            ["A", "A", "<null>", "A", "A", "A", "B", "<null>", 
+             "A", "A", "A", "C", "<null>", "C", "C", "<null>"])