"""
Implementation of "Attention is All You Need"
"""

import torch
import torch.nn as nn

from onmt.decoders.decoder import DecoderBase
from onmt.modules import MultiHeadedAttention, AverageAttention
from onmt.modules.position_ffn import PositionwiseFeedForward


class TransformerDecoderLayer(nn.Module):
    """
    Args:
      d_model (int): the dimension of keys/values/queries in
                       MultiHeadedAttention, also the input size of
                       the first-layer of the PositionwiseFeedForward.
      heads (int): the number of heads for MultiHeadedAttention.
      d_ff (int): the second-layer of the PositionwiseFeedForward.
      dropout (float): dropout probability.
      self_attn_type (string): type of self-attention scaled-dot, average
    """

    def __init__(self, d_model, heads, d_ff, dropout,
                 self_attn_type="scaled-dot", max_relative_positions=0):
        super(TransformerDecoderLayer, self).__init__()

        if self_attn_type == "scaled-dot":
            self.self_attn = MultiHeadedAttention(
                heads, d_model, dropout=dropout,
                max_relative_positions=max_relative_positions)
        elif self_attn_type == "average":
            self.self_attn = AverageAttention(d_model, dropout=dropout)

        self.context_attn = MultiHeadedAttention(
            heads, d_model, dropout=dropout)
        self.feed_forward = PositionwiseFeedForward(d_model, d_ff, dropout)
        self.layer_norm_1 = nn.LayerNorm(d_model, eps=1e-6)
        self.layer_norm_2 = nn.LayerNorm(d_model, eps=1e-6)
        self.drop = nn.Dropout(dropout)

    def forward(self, inputs, memory_bank, src_pad_mask, tgt_pad_mask,
                layer_cache=None, step=None):
        """
        Args:
            inputs (`FloatTensor`): `[batch_size x 1 x model_dim]`
            memory_bank (`FloatTensor`): `[batch_size x src_len x model_dim]`
            src_pad_mask (`LongTensor`): `[batch_size x 1 x src_len]`
            tgt_pad_mask (`LongTensor`): `[batch_size x 1 x 1]`

        Returns:
            (`FloatTensor`, `FloatTensor`):

            * output `[batch_size x 1 x model_dim]`
            * attn `[batch_size x 1 x src_len]`

        """
        dec_mask = None
        if step is None:
            tgt_len = tgt_pad_mask.size(-1)
            future_mask = torch.ones(
                [tgt_len, tgt_len],
                device=tgt_pad_mask.device,
                dtype=torch.uint8)
            future_mask = future_mask.triu_(1).view(1, tgt_len, tgt_len)
            dec_mask = torch.gt(tgt_pad_mask + future_mask, 0)

        input_norm = self.layer_norm_1(inputs)

        if isinstance(self.self_attn, MultiHeadedAttention):
            query, attn = self.self_attn(input_norm, input_norm, input_norm,
                                         mask=dec_mask,
                                         layer_cache=layer_cache,
                                         type="self")
        elif isinstance(self.self_attn, AverageAttention):
            query, attn = self.self_attn(input_norm, mask=dec_mask,
                                         layer_cache=layer_cache, step=step)

        query = self.drop(query) + inputs

        query_norm = self.layer_norm_2(query)
        mid, attn = self.context_attn(memory_bank, memory_bank, query_norm,
                                      mask=src_pad_mask,
                                      layer_cache=layer_cache,
                                      type="context")
        output = self.feed_forward(self.drop(mid) + query)

        return output, attn


class TransformerDecoder(DecoderBase):
    """
    The Transformer decoder from "Attention is All You Need".


    .. mermaid::

       graph BT
          A[input]
          B[multi-head self-attn]
          BB[multi-head src-attn]
          C[feed forward]
          O[output]
          A --> B
          B --> BB
          BB --> C
          C --> O


    Args:
       num_layers (int): number of encoder layers.
       d_model (int): size of the model
       heads (int): number of heads
       d_ff (int): size of the inner FF layer
       copy_attn (bool): if using a seperate copy attention
       self_attn_type (str): type of self-attention scaled-dot, average
       dropout (float): dropout parameters
       embeddings (:obj:`onmt.modules.Embeddings`):
          embeddings to use, should have positional encodings

    """

<<<<<<< HEAD
    def __init__(self, num_layers, d_model, heads, d_ff,
                 copy_attn, self_attn_type, dropout, embeddings):
=======
    def __init__(self, num_layers, d_model, heads, d_ff, attn_type,
                 copy_attn, self_attn_type, dropout, embeddings,
                 max_relative_positions):
>>>>>>> f5c294ab
        super(TransformerDecoder, self).__init__()

        self.embeddings = embeddings

        # Decoder State
        self.state = {}

        self.transformer_layers = nn.ModuleList(
            [TransformerDecoderLayer(d_model, heads, d_ff, dropout,
             self_attn_type=self_attn_type,
             max_relative_positions=max_relative_positions)
             for i in range(num_layers)])

        # previously, there was a GlobalAttention module here for copy
        # attention. But it was never actually used -- the "copy" attention
        # just reuses the context attention.
        self._copy = copy_attn
        self.layer_norm = nn.LayerNorm(d_model, eps=1e-6)

    @classmethod
    def from_opt(cls, opt, embeddings):
        return cls(
            opt.dec_layers,
            opt.dec_rnn_size,
            opt.heads,
            opt.transformer_ff,
            opt.copy_attn,
            opt.self_attn_type,
            opt.dropout,
            embeddings,
            opt.max_relative_positions)

    def init_state(self, src, memory_bank, enc_hidden):
        """ Init decoder state """
        self.state["src"] = src
        self.state["cache"] = None

    def map_state(self, fn):
        def _recursive_map(struct, batch_dim=0):
            for k, v in struct.items():
                if v is not None:
                    if isinstance(v, dict):
                        _recursive_map(v)
                    else:
                        struct[k] = fn(v, batch_dim)

        self.state["src"] = fn(self.state["src"], 1)
        if self.state["cache"] is not None:
            _recursive_map(self.state["cache"])

    def detach_state(self):
        self.state["src"] = self.state["src"].detach()

    def forward(self, tgt, memory_bank, step=None, **kwargs):
        if step == 0:
            self._init_cache(memory_bank)

        src = self.state["src"]
        src_words = src[:, :, 0].transpose(0, 1)
        tgt_words = tgt[:, :, 0].transpose(0, 1)
        src_batch, src_len = src_words.size()
        tgt_batch, tgt_len = tgt_words.size()

        emb = self.embeddings(tgt, step=step)
        assert emb.dim() == 3  # len x batch x embedding_dim

        output = emb.transpose(0, 1).contiguous()
        src_memory_bank = memory_bank.transpose(0, 1).contiguous()

        pad_idx = self.embeddings.word_padding_idx
        src_pad_mask = src_words.data.eq(pad_idx).unsqueeze(1)  # [B, 1, T_src]
        tgt_pad_mask = tgt_words.data.eq(pad_idx).unsqueeze(1)  # [B, 1, T_tgt]

        for i, layer in enumerate(self.transformer_layers):
            layer_cache = self.state["cache"]["layer_{}".format(i)] \
                if step is not None else None
            output, attn = layer(
                output,
                src_memory_bank,
                src_pad_mask,
                tgt_pad_mask,
                layer_cache=layer_cache,
                step=step)

        output = self.layer_norm(output)
        dec_outs = output.transpose(0, 1).contiguous()
        attn = attn.transpose(0, 1).contiguous()

        attns = {"std": attn}
        if self._copy:
            attns["copy"] = attn

        # TODO change the way attns is returned dict => list or tuple (onnx)
        return dec_outs, attns

    def _init_cache(self, memory_bank):
        self.state["cache"] = {}
        batch_size = memory_bank.size(1)
        depth = memory_bank.size(-1)

        for i, layer in enumerate(self.transformer_layers):
            layer_cache = {"memory_keys": None, "memory_values": None}
            if isinstance(layer.self_attn, AverageAttention):
                layer_cache["prev_g"] = torch.zeros((batch_size, 1, depth))
            else:
                layer_cache["self_keys"] = None
                layer_cache["self_values"] = None
            self.state["cache"]["layer_{}".format(i)] = layer_cache<|MERGE_RESOLUTION|>--- conflicted
+++ resolved
@@ -121,14 +121,9 @@
 
     """
 
-<<<<<<< HEAD
     def __init__(self, num_layers, d_model, heads, d_ff,
-                 copy_attn, self_attn_type, dropout, embeddings):
-=======
-    def __init__(self, num_layers, d_model, heads, d_ff, attn_type,
                  copy_attn, self_attn_type, dropout, embeddings,
                  max_relative_positions):
->>>>>>> f5c294ab
         super(TransformerDecoder, self).__init__()
 
         self.embeddings = embeddings
