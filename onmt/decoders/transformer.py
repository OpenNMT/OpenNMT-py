"""
Implementation of "Attention is All You Need" and of
subsequent transformer based architectures
"""

import torch
import torch.nn as nn
from onmt.decoders.decoder import DecoderBase
from onmt.modules import MultiHeadedAttention, AverageAttention
from onmt.modules.position_ffn import PositionwiseFeedForward
from onmt.modules.position_ffn import ActivationFunction
from onmt.utils.misc import sequence_mask

try:
    from apex.normalization import FusedRMSNorm as RMSNorm
except ImportError:
    from onmt.modules.rmsnorm import RMSNorm


class TransformerDecoderLayerBase(nn.Module):
    def __init__(
        self,
        d_model,
        heads,
        d_ff,
        dropout,
        attention_dropout,
        self_attn_type="scaled_dot",
        max_relative_positions=0,
        relative_positions_buckets=0,
        aan_useffn=False,
        full_context_alignment=False,
        alignment_heads=0,
        pos_ffn_activation_fn=ActivationFunction.relu,
        add_qkvbias=False,
        num_kv=0,
        add_ffnbias=True,
        parallel_residual=False,
        shared_layer_norm=False,
        layer_norm="standard",
        norm_eps=1e-6,
        use_ckpting=[],
        parallel_gpu=1,
        sliding_window=0,
        rotary_interleave=True,
        max_length=256,
    ):
        """
        Args:
            d_model (int): the dimension of keys/values/queries in
                :class:`MultiHeadedAttention`, also the input size of
                the first-layer of the :class:`PositionwiseFeedForward`.
            heads (int): the number of heads for MultiHeadedAttention.
            d_ff (int): the second-layer of the
                :class:`PositionwiseFeedForward`.
            dropout (float): dropout in residual, self-attn(dot) and
                feed-forward
            attention_dropout (float): dropout in context_attn  (and
                self-attn(avg))
            self_attn_type (string): type of self-attention scaled-dot,
                flash-scaled-dot, average
            max_relative_positions (int):
                Max distance between inputs in relative positions
                representations
            relative_positions_buckets (int):
                relative position bias see
                https://github.com/google-research/text-to-text-transfer-transformer
            aan_useffn (bool): Turn on the FFN layer in the AAN decoder
            full_context_alignment (bool):
                whether enable an extra full context decoder forward for
                alignment
            alignment_heads (int):
                N. of cross attention heads to use for alignment guiding
            pos_ffn_activation_fn (ActivationFunction):
                activation function choice for PositionwiseFeedForward layer
            add_qkvbias (bool): whether to add bias to the Key/Value nn.Linear
            num_kv (int): number of heads for KV when different vs Q (multiquery)
            add_ffnbias (bool): whether to add bias to the FF nn.Linear
            parallel_residual (bool): Use parallel residual connections in each layer block, as used
                by the GPT-J and GPT-NeoX models
            shared_layer_norm (bool): When using parallel residual, share the input and post
                attention layer norms.
            layer_norm (string): type of layer normalization standard/rms
            norm_eps (float): layer norm epsilon
            use_ckpting (List): layers for which we checkpoint for backward
            parallel_gpu (int): Number of gpu for tensor parallelism
            sliding_window (int): Width of the band mask and KV cache (cf Mistral Model)
            rotary_interleave (bool): Interleave the head dimensions when rotary
                embeddings are applied
        """
        super(TransformerDecoderLayerBase, self).__init__()

        if self_attn_type in ["scaled-dot", "scaled-dot-flash"]:
            self.self_attn = MultiHeadedAttention(
                heads,
                d_model,
                dropout=attention_dropout,
                max_relative_positions=max_relative_positions,
                relative_positions_buckets=relative_positions_buckets,
                rotary_interleave=rotary_interleave,
                attn_type="self",
                self_attn_type=self_attn_type,
                add_qkvbias=add_qkvbias,
                num_kv=num_kv,
                use_ckpting=use_ckpting,
                parallel_gpu=parallel_gpu,
            )
        elif self_attn_type == "average":
            self.self_attn = AverageAttention(
                d_model, dropout=attention_dropout, aan_useffn=aan_useffn
            )

        self.feed_forward = PositionwiseFeedForward(
            d_model,
            d_ff,
            dropout,
            pos_ffn_activation_fn,
            add_ffnbias,
            parallel_residual,
            layer_norm,
            norm_eps,
            use_ckpting=use_ckpting,
            parallel_gpu=parallel_gpu,
        )
        self.parallel_residual = parallel_residual
        self.shared_layer_norm = shared_layer_norm
        if layer_norm == "standard":
            self.layer_norm_1 = nn.LayerNorm(d_model, eps=norm_eps)
            if parallel_residual and not shared_layer_norm:
                self.layer_norm_res = nn.LayerNorm(d_model, eps=norm_eps)
        elif layer_norm == "rms":
            self.layer_norm_1 = RMSNorm(d_model, eps=norm_eps)
            if parallel_residual and not shared_layer_norm:
                self.layer_norm_res = RMSNorm(d_model, eps=norm_eps)
        else:
            raise ValueError(f"{layer_norm} layer norm type is not supported")

        self.dropout = nn.Dropout(dropout)
        self.dropout_p = dropout
        self.full_context_alignment = full_context_alignment
        self.alignment_heads = alignment_heads
        self.sliding_window = sliding_window
        self.self_attn_type = self_attn_type

    def forward(self, *args, **kwargs):
        """Extend `_forward` for (possibly) multiple decoder pass:
        Always a default (future masked) decoder forward pass,
        Possibly a second future aware decoder pass for joint learn
        full context alignement, :cite:`garg2019jointly`.

        Args:
            * All arguments of _forward, of which
            with_align (bool): needed to compute attn_align
            return_attn (bool): to force MHA to return attns

        Returns:
            (FloatTensor, FloatTensor, FloatTensor or None):

            * layer_out ``(batch_size, T, model_dim)``
            * top_attn ``(batch_size, T, src_len)``
            * attn_align ``(batch_size, T, src_len)`` or None
        """
        with_align = kwargs.pop("with_align", False)
        layer_out, attns = self._forward(*args, **kwargs)
        top_attn = None if attns is None else attns[:, 0, :, :].contiguous()
        attn_align = None
        if with_align:
            if self.full_context_alignment:
                # return _, (B, Q_len, K_len)
                _, attns = self._forward(*args, **kwargs, future=True)

            if self.alignment_heads > 0:
                attns = attns[:, : self.alignment_heads, :, :].contiguous()
            # layer average attention across heads, get ``(B, Q, K)``
            # Case 1: no full_context, no align heads -> layer avg baseline
            # Case 2: no full_context, 1 align heads -> guided align
            # Case 3: full_context, 1 align heads -> full cte guided align
            attn_align = attns.mean(dim=1)
        return layer_out, top_attn, attn_align

    def update_dropout(self, dropout, attention_dropout):
        self.self_attn.update_dropout(attention_dropout)
        self.feed_forward.update_dropout(dropout)
        self.dropout.p = dropout

    def _forward(self, *args, **kwargs):
        raise NotImplementedError

    def _compute_dec_mask(self, tgt_pad_mask, future):
        tgt_len = tgt_pad_mask.size(-1)
        if not future:
            # Add triangular future_mask and pad_mask, result mask in (B, T, T).
            future_mask = torch.ones(
                [tgt_len, tgt_len],
                device=tgt_pad_mask.device,
                dtype=torch.uint8,
            )
            future_mask = future_mask.tril_(0)
            if self.sliding_window > 0:
                future_mask = future_mask.triu_(-self.sliding_window)
            future_mask = future_mask.bool()
            future_mask = ~future_mask.view(1, tgt_len, tgt_len)
            # Patch for scaled dot product attention.
            patch_mask = ~torch.all(
                tgt_pad_mask + future_mask, dim=2, keepdim=True
            ).expand_as(tgt_pad_mask + future_mask)
            dec_mask = torch.gt(tgt_pad_mask + future_mask, 0)
            dec_mask = torch.logical_and(dec_mask, patch_mask)
        else:
            # Only mask padding, result mask in (B, 1, T).
            dec_mask = tgt_pad_mask
        return dec_mask

    def _forward_self_attn(self, norm_layer_in, dec_mask, step, return_attn=False):
        if self.self_attn_type in ["scaled-dot", "scaled-dot-flash"]:
            return self.self_attn(
                norm_layer_in,
                norm_layer_in,
                norm_layer_in,
                mask=dec_mask,
                sliding_window=self.sliding_window,
                step=step,
                return_attn=return_attn,
            )
        elif self.self_attn_type == "average":
            return self.self_attn(norm_layer_in, mask=dec_mask, step=step)
        else:
            raise ValueError(f"self attention {type(self.self_attn)} not supported")


class TransformerDecoderLayer(TransformerDecoderLayerBase):
    """Transformer Decoder layer block in Pre-Norm style.
    Pre-Norm style is an improvement w.r.t. Original paper's Post-Norm style,
    providing better converge speed and performance. This is also the actual
    implementation in tensor2tensor and also avalable in fairseq.
    See https://tunz.kr/post/4 and :cite:`DeeperTransformer`.

    """

    def __init__(
        self,
        d_model,
        heads,
        d_ff,
        dropout,
        attention_dropout,
        self_attn_type="scaled-dot",
        max_relative_positions=0,
        relative_positions_buckets=0,
        aan_useffn=False,
        full_context_alignment=False,
        alignment_heads=0,
        pos_ffn_activation_fn=ActivationFunction.relu,
        add_qkvbias=False,
        num_kv=0,
        add_ffnbias=True,
        parallel_residual=False,
        shared_layer_norm=False,
        layer_norm="standard",
        norm_eps=1e-6,
        use_ckpting=[],
        parallel_gpu=1,
        sliding_window=0,
        rotary_interleave=True,
        max_length=256,
    ):
        """
        Args:
            See TransformerDecoderLayerBase
        """
        super(TransformerDecoderLayer, self).__init__(
            d_model,
            heads,
            d_ff,
            dropout,
            attention_dropout,
            self_attn_type,
            max_relative_positions,
            relative_positions_buckets,
            aan_useffn,
            full_context_alignment,
            alignment_heads,
            pos_ffn_activation_fn=pos_ffn_activation_fn,
            add_qkvbias=add_qkvbias,
            num_kv=num_kv,
            add_ffnbias=add_ffnbias,
            parallel_residual=parallel_residual,
            shared_layer_norm=shared_layer_norm,
            layer_norm=layer_norm,
            norm_eps=norm_eps,
            use_ckpting=use_ckpting,
            parallel_gpu=parallel_gpu,
            sliding_window=sliding_window,
            rotary_interleave=rotary_interleave,
            max_length=max_length,
        )
        self.context_attn = MultiHeadedAttention(
            heads,
            d_model,
            dropout=attention_dropout,
            attn_type="context",
            self_attn_type=self.self_attn_type,
            add_qkvbias=add_qkvbias,
            num_kv=num_kv,
            use_ckpting=use_ckpting,
            parallel_gpu=parallel_gpu,
        )
        if layer_norm == "standard":
            self.layer_norm_2 = nn.LayerNorm(d_model, eps=norm_eps)
        elif layer_norm == "rms":
            self.layer_norm_2 = RMSNorm(d_model, eps=norm_eps)
        else:
            raise ValueError(f"{layer_norm} layer norm type is not supported")

    def update_dropout(self, dropout, attention_dropout):
        super(TransformerDecoderLayer, self).update_dropout(dropout, attention_dropout)
        self.context_attn.update_dropout(attention_dropout)

    def _forward(
        self,
        layer_in,
        enc_out,
        src_pad_mask,
        tgt_pad_mask,
        step=None,
        future=False,
        return_attn=False,
    ):
        """A naive forward pass for transformer decoder.

        # T: could be 1 in the case of stepwise decoding or tgt_len

        Args:
            layer_in (FloatTensor): ``(batch_size, T, model_dim)``
            enc_out (FloatTensor): ``(batch_size, src_len, model_dim)``
            src_pad_mask (bool): ``(batch_size, 1, src_len)``
            tgt_pad_mask (bool): ``(batch_size, 1, T)``
            step (int or None): stepwise decoding counter
            future (bool): If set True, do not apply future_mask.
            return_attn (bool) : if set True requires attns output

        Returns:
            (FloatTensor, FloatTensor):

            * layer_out ``(batch_size, T, model_dim)``
            * attns ``(batch_size, head, T, src_len)``

        """
        dec_mask = None
        src_pad_mask = src_pad_mask.unsqueeze(1)  # [B,1,1,slen]

        if layer_in.size(1) > 1:
            # masking is necessary when sequence length is greater than one
            dec_mask = self._compute_dec_mask(tgt_pad_mask, future)
            dec_mask = dec_mask.unsqueeze(1)
            dec_mask = dec_mask.expand(-1, -1, dec_mask.size(3), -1)
            src_pad_mask = src_pad_mask.expand(-1, -1, dec_mask.size(3), -1)
            # mask now are (batch x 1 x tlen x s or t len)
            # 1 = heads to be expanded in MHA

        norm_layer_in = self.layer_norm_1(layer_in)

        self_attn, _ = self._forward_self_attn(
            norm_layer_in, dec_mask, step, return_attn=return_attn
        )
        if self.dropout_p > 0:
            self_attn = self.dropout(self_attn)
        if self.parallel_residual:
            ctx_attn, attns = self.context_attn(
                enc_out,
                enc_out,
                norm_layer_in,
                mask=src_pad_mask,
                return_attn=return_attn,
            )
            # feed_forward applies residual, so we remove and apply residual with un-normed
            layer_out = (
                self.feed_forward(norm_layer_in)
                - norm_layer_in
                + layer_in
                + self_attn
                + ctx_attn
            )
        else:
            query = self_attn + layer_in
            norm_query = self.layer_norm_2(query)
            ctx_attn, attns = self.context_attn(
                enc_out, enc_out, norm_query, mask=src_pad_mask, return_attn=return_attn
            )
            if self.dropout_p > 0:
                ctx_attn = self.dropout(ctx_attn)
            layer_out = self.feed_forward(ctx_attn + query)

        return layer_out, attns


class TransformerDecoderBase(DecoderBase):
    def __init__(
        self, d_model, copy_attn, embeddings, alignment_layer, layer_norm, norm_eps
    ):
        super(TransformerDecoderBase, self).__init__()

        self.embeddings = embeddings

        # Decoder State
        self.state = {}

        # previously, there was a GlobalAttention module here for copy
        # attention. But it was never actually used -- the "copy" attention
        # just reuses the context attention.
        self._copy = copy_attn
        if layer_norm == "standard":
            self.layer_norm = nn.LayerNorm(d_model, eps=norm_eps)
        elif layer_norm == "rms":
            self.layer_norm = RMSNorm(d_model, eps=norm_eps)
        else:
            raise ValueError(f"{layer_norm} layer norm type is not supported")

        self.alignment_layer = alignment_layer

    @classmethod
    def from_opt(cls, opt, embeddings):
        """Alternate constructor."""
        return cls(
            opt.dec_layers,
            opt.dec_hid_size,
            opt.heads,
            opt.transformer_ff,
            opt.copy_attn,
            opt.self_attn_type,
            opt.dropout[0] if type(opt.dropout) is list else opt.dropout,
            opt.attention_dropout[0]
            if type(opt.attention_dropout) is list
            else opt.attention_dropout,
            embeddings,
            opt.max_relative_positions,
            opt.relative_positions_buckets,
            opt.aan_useffn,
            opt.full_context_alignment,
            opt.alignment_layer,
            alignment_heads=opt.alignment_heads,
            pos_ffn_activation_fn=opt.pos_ffn_activation_fn,
            add_qkvbias=opt.add_qkvbias,
            num_kv=opt.num_kv,
            add_ffnbias=opt.add_ffnbias,
            parallel_residual=opt.parallel_residual,
            shared_layer_norm=opt.shared_layer_norm,
            layer_norm=opt.layer_norm,
            norm_eps=opt.norm_eps,
            use_ckpting=opt.use_ckpting,
            parallel_gpu=opt.world_size
            if opt.parallel_mode == "tensor_parallel"
            else 1,
            sliding_window=opt.sliding_window,
            rotary_interleave=opt.rotary_interleave,
            max_length=opt.max_length,
        )

    def init_state(self, src, enc_out, enc_final_hs):
        """Initialize decoder state."""
        self.state["src"] = src

    def map_state(self, fn):
        if self.state["src"] is not None:
            self.state["src"] = fn(self.state["src"], 0)
        for layer in self.transformer_layers:
            if hasattr(layer, "context_attn"):
                if layer.context_attn.layer_cache[1]["keys"].numel() != 0:
                    x = fn(layer.context_attn.layer_cache[1]["keys"], 0)
                    y = fn(layer.context_attn.layer_cache[1]["values"], 0)
                    layer.context_attn.layer_cache = True, {"keys": x, "values": y}
            if isinstance(layer.self_attn, AverageAttention):
                if layer.self_attn.layer_cache[1]["prev_g"].numel() != 0:
                    x = fn(layer.self_attn.layer_cache[1]["prev_g"], 0)
                    layer.self_attn.layer_cache = True, {"prev_g": x}
            else:
                if layer.self_attn.layer_cache[1]["keys"].numel() != 0:
                    x = fn(layer.self_attn.layer_cache[1]["keys"], 0)
                    y = fn(layer.self_attn.layer_cache[1]["values"], 0)
                    if (
                        layer.self_attn.layer_cache[1].get("key_pad_mask", None)
                        is not None
                    ):
                        z = fn(layer.self_attn.layer_cache[1]["key_pad_mask"], 0)
                    else:
                        z = None
                    layer.self_attn.layer_cache = True, {
                        "keys": x,
                        "values": y,
                        "key_pad_mask": z,
                    }

    def detach_state(self):
        raise NotImplementedError

    def forward(self, *args, **kwargs):
        raise NotImplementedError

    def update_dropout(self, dropout, attention_dropout):
        self.embeddings.update_dropout(dropout)
        for layer in self.transformer_layers:
            layer.update_dropout(dropout, attention_dropout)


class TransformerDecoder(TransformerDecoderBase):
    """The Transformer decoder from "Attention is All You Need".
    :cite:`DBLP:journals/corr/VaswaniSPUJGKP17`

    Args:
        num_layers (int): number of decoder layers.
        d_model (int): size of the model
        heads (int): number of heads
        d_ff (int): size of the inner FF layer
        copy_attn (bool): if using a separate copy attention
        self_attn_type (str): type of self-attention scaled-dot, scaled-dot-flash, average
        dropout (float): dropout in residual, self-attn(dot) and feed-forward
        attention_dropout (float): dropout in context_attn (and self-attn(avg))
        embeddings (onmt.modules.Embeddings):
            embeddings to use, should have positional encodings
        max_relative_positions (int):
            Max distance between inputs in relative positions representations
        relative_positions_buckets (int):
            Number of buckets when using relative position bias
        aan_useffn (bool): Turn on the FFN layer in the AAN decoder
        full_context_alignment (bool):
            whether enable an extra full context decoder forward for alignment
        alignment_layer (int): N° Layer to supervise with for alignment guiding
        alignment_heads (int):
            N. of cross attention heads to use for alignment guiding
        pos_ffn_activation_fn (ActivationFunction):
            activation function choice for PositionwiseFeedForward layer
        add_qkvbias (bool): whether to add bias to the Key/Value nn.Linear
        num_kv (int): number of heads for KV when different vs Q (multiquery)
        add_ffnbias (bool): whether to add bias to the FF nn.Linear
        parallel_residual (bool): Use parallel residual connections in each layer block, as used
            by the GPT-J and GPT-NeoX models
        shared_layer_norm (bool): When using parallel residual, share the input and post
            attention layer norms.
        layer_norm (string): type of layer normalization standard/rms
        norm_eps (float): layer norm epsilon
        use_ckpting (List): layers for which we checkpoint for backward
        parallel_gpu (int): Number of gpu for tensor parallelism
        sliding_window (int): Width of the band mask and KV cache (cf Mistral Model)
        rotary_interleave (bool): Interleave the head dimensions when rotary embeddings are applied
    """

    def __init__(
        self,
        num_layers,
        d_model,
        heads,
        d_ff,
        copy_attn,
        self_attn_type,
        dropout,
        attention_dropout,
        embeddings,
        max_relative_positions,
        relative_positions_buckets,
        aan_useffn,
        full_context_alignment,
        alignment_layer,
        alignment_heads,
        pos_ffn_activation_fn=ActivationFunction.relu,
        add_qkvbias=False,
        num_kv=0,
        add_ffnbias=True,
        parallel_residual=False,
        shared_layer_norm=False,
        layer_norm="standard",
        norm_eps=1e-6,
        use_ckpting=[],
        parallel_gpu=1,
        sliding_window=0,
        rotary_interleave=True,
        max_length=256,
    ):
        super(TransformerDecoder, self).__init__(
            d_model, copy_attn, embeddings, alignment_layer, layer_norm, norm_eps
        )

        self.transformer_layers = nn.ModuleList(
            [
                TransformerDecoderLayer(
                    d_model,
                    heads,
                    d_ff,
                    dropout,
                    attention_dropout,
                    self_attn_type=self_attn_type,
                    max_relative_positions=max_relative_positions,
                    relative_positions_buckets=relative_positions_buckets,
                    aan_useffn=aan_useffn,
                    full_context_alignment=full_context_alignment,
                    alignment_heads=alignment_heads,
                    pos_ffn_activation_fn=pos_ffn_activation_fn,
                    add_qkvbias=add_qkvbias,
                    num_kv=num_kv,
                    add_ffnbias=add_ffnbias,
                    parallel_residual=parallel_residual,
                    shared_layer_norm=shared_layer_norm,
                    layer_norm=layer_norm,
                    norm_eps=norm_eps,
                    use_ckpting=use_ckpting,
                    parallel_gpu=parallel_gpu,
                    sliding_window=sliding_window,
                    rotary_interleave=rotary_interleave,
                    max_length=max_length,
                )
                for i in range(num_layers)
            ]
        )

    def detach_state(self):
        self.state["src"] = self.state["src"].detach()

    def forward(self, tgt, enc_out=None, step=None, **kwargs):
        """
        Decode, possibly stepwise.
        when training step is always None, when decoding, step increases
        tgt (Tensor): batch x tlen x feats
        enc_out (Tensor): encoder output (batch x slen x model_dim)
        """
        if enc_out is None:
            enc_out = self.embeddings(tgt)
        if step == 0:
            self._init_cache(enc_out)
        elif step is None:
            for layer in self.transformer_layers:
                if isinstance(layer.self_attn, AverageAttention):
                    layer.self_attn.layer_cache = False, {"prev_g": torch.tensor([])}
                else:
                    layer.self_attn.layer_cache = (
                        False,
                        {"keys": torch.tensor([]), "values": torch.tensor([])},
                    )
                layer.context_attn.layer_cache = (
                    False,
                    {"keys": torch.tensor([]), "values": torch.tensor([])},
                )

        dec_out = self.embeddings(tgt, step=step)

        pad_idx = self.embeddings.word_padding_idx
        src_len = kwargs["src_len"]
        src_max_len = self.state["src"].shape[1]
        src_pad_mask = sequence_mask(src_len, src_max_len).unsqueeze(
            1
        )  # [B x 1 x slen]
        tgt_pad_mask = tgt[:, :, 0].eq(pad_idx).unsqueeze(1)  # [B, 1, T_tgt]

        with_align = kwargs.pop("with_align", False)
        return_attn = with_align or self._copy or kwargs.pop("return_attn", False)

        attn_aligns = []

        for layer in self.transformer_layers:
            dec_out, attn, attn_align = layer(
                dec_out,
                enc_out,
                src_pad_mask,
                tgt_pad_mask,
                step=step,
                with_align=with_align,
                return_attn=return_attn,
            )
            if attn_align is not None:
                attn_aligns.append(attn_align)

        dec_out = self.layer_norm(dec_out)

        attns = {"std": attn}
        if self._copy:
            attns["copy"] = attn
        if with_align:
            attns["align"] = attn_aligns[self.alignment_layer]  # `(B, Q, K)`
            # attns["align"] = torch.stack(attn_aligns, 0).mean(0)  # All avg

        # TODO change the way attns is returned dict => list or tuple (onnx)
        return dec_out, attns

    def _init_cache(self, enc_out):
        batch_size = enc_out.size(0)
        depth = enc_out.size(-1)

        for layer in self.transformer_layers:
            # first value set to True triggered by the beginning of decoding
            # layer_cache becomes active in the MultiHeadedAttention fwd
            layer.context_attn.layer_cache = (
                True,
                {
                    "keys": torch.tensor([], device=enc_out.device),
                    "values": torch.tensor([], device=enc_out.device),
                },
            )
            if isinstance(layer.self_attn, AverageAttention):
                layer.self_attn.layer_cache = True, {
                    "prev_g": torch.zeros(
                        (batch_size, 1, depth), device=enc_out.device
                    ).to(enc_out.dtype)
                }
            else:
                layer.self_attn.layer_cache = (
                    True,
                    {
                        "keys": torch.tensor([], device=enc_out.device),
                        "values": torch.tensor([], device=enc_out.device),
                    },
                )
                if hasattr(layer.self_attn, "rope"):
                    layer.self_attn.rope = layer.self_attn.rope.to(enc_out.device)


class TransformerLMDecoderLayer(TransformerDecoderLayerBase):
    """Transformer Decoder only layer block in GPT style.
    Args:
         See TransformerDecoderLayerBase
    """

    def _forward(
        self, layer_in, tgt_pad_mask, step=None, future=False, return_attn=False
    ):
        """A naive forward pass for transformer decoder.

        # T: could be 1 in the case of stepwise decoding or tgt_len

        Args:
            layer_in (FloatTensor): ``(batch_size, T, model_dim)``
            tgt_pad_mask (bool): ``(batch_size, 1, T)``
            layer_cache (dict or None): cached layer info when stepwise decode
            step (int or None): stepwise decoding counter
            future (bool): If set True, do not apply future_mask.
            return_attn (bool): If set True return attn

        Returns:
            (FloatTensor, FloatTensor):

            * layer_out ``(batch_size, T, model_dim)``
            * attns ``(batch_size, head, T, T)``

        """
        dec_mask = None

        if layer_in.size(1) > 1:
            # Masking is necessary when sequence length is greater than one
            # The decoding has not started yet,
            # we compute the scores on the source tokens in one shot.
            dec_mask = self._compute_dec_mask(tgt_pad_mask, future)
            dec_mask = dec_mask.unsqueeze(1)
            dec_mask = dec_mask.expand(-1, -1, dec_mask.size(3), -1)
            # mask now are (batch x 1 x tlen x tlen)
            # 1 = heads to be expanded in MHA

        norm_layer_in = self.layer_norm_1(layer_in)

        attn_output, attns = self._forward_self_attn(
            norm_layer_in, dec_mask, step, return_attn=return_attn
        )
        if self.dropout_p > 0:
            attn_output = self.dropout(attn_output)
        if self.parallel_residual:
            # feed_forward applies residual, so we remove and apply residual with un-normed
            if not self.shared_layer_norm:
                norm_res_layer_in = self.layer_norm_res(layer_in)
                ff_in = norm_res_layer_in
            else:
                ff_in = norm_layer_in
            layer_out = self.feed_forward(ff_in) - ff_in + layer_in + attn_output
        else:
            layer_out = attn_output + layer_in
            layer_out = self.feed_forward(layer_out)

        return layer_out, attns


class TransformerLMDecoder(TransformerDecoderBase):
    """The Transformer decoder from GPT-2
    Args:
        num_layers (int): number of decoder layers.
        d_model (int): size of the model
        heads (int): number of heads
        d_ff (int): size of the inner FF layer
        copy_attn (bool): if using a separate copy attention
        self_attn_type (str): type of self-attention scaled-dot, scaled-dot-flash, average
        dropout (float): dropout in residual, self-attn(dot) and feed-forward
        attention_dropout (float): dropout in context_attn (and self-attn(avg))
        embeddings (onmt.modules.Embeddings):
            embeddings to use, should have positional encodings
        max_relative_positions (int):
            Max distance between inputs in relative positions representations
        relative_positions_buckets (int):
            Number of buckets when using Relative positions bias
        aan_useffn (bool): Turn on the FFN layer in the AAN decoder
        full_context_alignment (bool):
            whether enable an extra full context decoder forward for alignment
        alignment_layer (int): N° Layer to supervise with for alignment guiding
        alignment_heads (int):
            N. of cross attention heads to use for alignment guiding
        pos_ffn_activation_fn (ActivationFunction):
            activation function choice for PositionwiseFeedForward layer
        add_qkvbias (bool): whether to add bias to the Key/Value nn.Linear
        num_kv (int): number of heads for KV when different vs Q (multiquery)
        add_ffnbias (bool): whether to add bias to the FF nn.Linear
        parallel_residual (bool): Use parallel residual connections in each layer block, as used
            by the GPT-J and GPT-NeoX models
        shared_layer_norm (bool): When using parallel residual, share the input and post
            attention layer norms.
        layer_norm (string): type of layer normalization standard/rms
        norm_eps (float): layer norm epsilon
        use_ckpting (List): layers for which we checkpoint for backward
        parallel_gpu (int): Number of gpu for tensor parallelism
        sliding_window (int): Width of the band mask and KV cache (cf Mistral Model)
        rotary_interleave (bool): Interleave the head dimensions when rotary embeddings are applied
    """

    def __init__(
        self,
        num_layers,
        d_model,
        heads,
        d_ff,
        copy_attn,
        self_attn_type,
        dropout,
        attention_dropout,
        embeddings,
        max_relative_positions,
        relative_positions_buckets,
        aan_useffn,
        full_context_alignment=None,
        alignment_layer=None,
        alignment_heads=None,
        pos_ffn_activation_fn=ActivationFunction.relu,
        add_qkvbias=False,
        num_kv=0,
        add_ffnbias=True,
        parallel_residual=False,
        shared_layer_norm=False,
        layer_norm="standard",
        norm_eps=1e-6,
        use_ckpting=[],
        parallel_gpu=1,
        sliding_window=0,
        rotary_interleave=True,
        max_length=256,
    ):
        super(TransformerLMDecoder, self).__init__(
            d_model, copy_attn, embeddings, alignment_layer, layer_norm, norm_eps
        )
        self.transformer_layers = nn.ModuleList(
            [
                TransformerLMDecoderLayer(
                    d_model,
                    heads,
                    d_ff,
                    dropout,
                    attention_dropout,
                    self_attn_type=self_attn_type,
                    max_relative_positions=max_relative_positions,
                    relative_positions_buckets=relative_positions_buckets,
                    aan_useffn=aan_useffn,
                    full_context_alignment=None,
                    alignment_heads=None,
                    pos_ffn_activation_fn=pos_ffn_activation_fn,
                    add_qkvbias=add_qkvbias,
                    num_kv=num_kv,
                    add_ffnbias=add_ffnbias,
                    parallel_residual=parallel_residual,
                    shared_layer_norm=shared_layer_norm,
                    layer_norm=layer_norm,
                    norm_eps=norm_eps,
                    use_ckpting=use_ckpting,
                    parallel_gpu=parallel_gpu,
                    sliding_window=sliding_window,
                    rotary_interleave=rotary_interleave,
                    max_length=max_length,
                )
                for i in range(num_layers)
            ]
        )
        if num_kv == 0:
            self.num_kv_heads = heads

        else:
            self.num_kv_heads = num_kv
        self.dimperhead = d_model // heads
        self.max_length = max_length

    def init_state(self, src=None, enc_out=None, enc_final_hs=None):
        super(TransformerLMDecoder, self).init_state(None, None, None)

    def detach_state(self):
        pass

    def forward(self, tgt, enc_out=None, step=None, **kwargs):
        """Decode, possibly stepwise."""

        if step == 0:
            # decoding mode.
            # Initialize KV and key_pad_mask cache.
            self._init_cache(tgt)
        elif step is None:
            # training mode.
            for layer in self.transformer_layers:
                layer.self_attn.layer_cache = (
                    False,
                    {
                        "keys": torch.tensor([]),
                        "values": torch.tensor([]),
                        "key_pad_mask": None,
                    },
                )
        dec_out = self.embeddings(tgt, step=step)

        assert dec_out.dim() == 3  # batch x len x embedding_dim

        pad_idx = self.embeddings.word_padding_idx
        tgt_pad_mask = tgt[:, :, 0].eq(pad_idx).unsqueeze(1)  # [B, 1, T_tgt]

        with_align = kwargs.pop("with_align", False)
        return_attn = kwargs.pop("return_attn", False)
        return_attn = with_align or self._copy or return_attn
        assert not with_align, "TransformerLMDecoder does not support align"

        for layer in self.transformer_layers:
            dec_out, attn, _ = layer(
                dec_out,
                tgt_pad_mask,
                step=step,
                with_align=with_align,
                return_attn=return_attn,
            )

        dec_out = self.layer_norm(dec_out)

        attns = {"std": attn}
        if self._copy:
            attns["copy"] = attn

        # TODO change the way attns is returned dict => list or tuple (onnx)
        return dec_out, attns

    def _init_cache(self, tgt=None):
        for layer in self.transformer_layers:
            if hasattr(layer, "self_attn"):
                if isinstance(layer.self_attn, AverageAttention):
                    raise NotImplementedError
                else:
                    layer.self_attn.layer_cache = (
                        True,
<<<<<<< HEAD
                        {  # [batchsize x heads x length x dimperhead]
                            "keys": torch.zeros(
                                [
                                    tgt.size(0),
                                    self.num_kv_heads,
                                    self.max_length + tgt.size(1),
                                    self.dimperhead,
                                ],
                                device=tgt.device,
                            ).half(),
                            "values": torch.zeros(
                                [
                                    tgt.size(0),
                                    self.num_kv_heads,
                                    self.max_length + tgt.size(1),
                                    self.dimperhead,
                                ],
                                device=tgt.device,
                            ).half(),
=======
                        {
                            "keys": torch.tensor([], device=tgt.device),
                            "values": torch.tensor([], device=tgt.device),
                            "key_pad_mask": tgt[:, :, 0]
                            .eq(self.embeddings.word_padding_idx)
                            .unsqueeze(1),
>>>>>>> 23f7916f
                        },
                    )
                    if hasattr(layer.self_attn, "rope"):
                        layer.self_attn.rope = layer.self_attn.rope.to(tgt.device)<|MERGE_RESOLUTION|>--- conflicted
+++ resolved
@@ -610,6 +610,13 @@
                 for i in range(num_layers)
             ]
         )
+        if num_kv == 0:
+            self.num_kv_heads = heads
+
+        else:
+            self.num_kv_heads = num_kv
+        self.dimperhead = d_model // heads
+        self.max_length = max_length
 
     def detach_state(self):
         self.state["src"] = self.state["src"].detach()
@@ -624,7 +631,7 @@
         if enc_out is None:
             enc_out = self.embeddings(tgt)
         if step == 0:
-            self._init_cache(enc_out)
+            self._init_cache(tgt, enc_out)
         elif step is None:
             for layer in self.transformer_layers:
                 if isinstance(layer.self_attn, AverageAttention):
@@ -679,7 +686,7 @@
         # TODO change the way attns is returned dict => list or tuple (onnx)
         return dec_out, attns
 
-    def _init_cache(self, enc_out):
+    def _init_cache(self, tgt, enc_out):
         batch_size = enc_out.size(0)
         depth = enc_out.size(-1)
 
@@ -702,9 +709,28 @@
             else:
                 layer.self_attn.layer_cache = (
                     True,
-                    {
-                        "keys": torch.tensor([], device=enc_out.device),
-                        "values": torch.tensor([], device=enc_out.device),
+                    {  # [batchsize x heads x length x dimperhead]
+                        "keys": torch.zeros(
+                            [
+                                tgt.size(0),
+                                self.num_kv_heads,
+                                self.max_length + tgt.size(1),
+                                self.dimperhead,
+                            ],
+                            device=tgt.device,
+                        ).half(),
+                        "values": torch.zeros(
+                            [
+                                tgt.size(0),
+                                self.num_kv_heads,
+                                self.max_length + tgt.size(1),
+                                self.dimperhead,
+                            ],
+                            device=tgt.device,
+                        ).half(),
+                        "key_pad_mask": tgt[:, :, 0]
+                        .eq(self.embeddings.word_padding_idx)
+                        .unsqueeze(1),
                     },
                 )
                 if hasattr(layer.self_attn, "rope"):
@@ -948,7 +974,6 @@
                 else:
                     layer.self_attn.layer_cache = (
                         True,
-<<<<<<< HEAD
                         {  # [batchsize x heads x length x dimperhead]
                             "keys": torch.zeros(
                                 [
@@ -968,14 +993,9 @@
                                 ],
                                 device=tgt.device,
                             ).half(),
-=======
-                        {
-                            "keys": torch.tensor([], device=tgt.device),
-                            "values": torch.tensor([], device=tgt.device),
                             "key_pad_mask": tgt[:, :, 0]
                             .eq(self.embeddings.word_padding_idx)
                             .unsqueeze(1),
->>>>>>> 23f7916f
                         },
                     )
                     if hasattr(layer.self_attn, "rope"):
