--- conflicted
+++ resolved
@@ -96,19 +96,6 @@
         by averaging distributions from models in the ensemble.
         All models in the ensemble must share a target vocabulary.
         """
-<<<<<<< HEAD
-        hidden = torch.stack(hidden.model_outputs)
-        # this is the essential behavior of the Elementwise module, but
-        # its code is still fairly specific to embeddings and needs to
-        # be rewritten to work right
-        distributions = torch.stack(
-            [mg(h) for h, mg in zip(hidden, self.model_generators)]
-        )
-        if self._raw_probs:
-            return torch.log(torch.exp(distributions).mean(0))
-        else:
-            return distributions.mean(0)
-=======
         if attn is not None:
             distributions = [model_generator(hidden[i], attn, src_map)
                              for i, model_generator
@@ -117,9 +104,10 @@
             distributions = [model_generator(hidden[i])
                              for i, model_generator
                              in enumerate(self.model_generators)]
-
-        return torch.stack(distributions).mean(0)
->>>>>>> ee810e50
+        if self._raw_probs:
+            return torch.log(torch.exp(distributions).mean(0))
+        else:
+            return distributions.mean(0)
 
 
 class EnsembleModel(NMTModel):
