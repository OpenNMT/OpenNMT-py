from onmt.utils.logging import logger
from onmt.transforms import register_transform
from .transform import Transform
from onmt.constants import SubwordMarker
from onmt.utils.alignment import subword_map_by_joiner, subword_map_by_spacer
import re
from collections import defaultdict


@register_transform(name='filterfeats')
class FilterFeatsTransform(Transform):
    """Filter out examples with a mismatch between source and features."""

    def __init__(self, opts):
        super().__init__(opts)

    @classmethod
    def add_options(cls, parser):
        pass

    def _parse_opts(self):
        pass

    def apply(self, example, is_train=False, stats=None, **kwargs):
        """Return None if mismatch"""

        if 'src_feats' not in example:
            # Do nothing
            return example

        for feat_name, feat_values in example['src_feats'].items():
            if len(example['src']) != len(feat_values):
                logger.warning(
                    f"Skipping example due to mismatch "
                    f"between source and feature {feat_name}")
                return None
        return example

    def _repr_args(self):
        return ''


@register_transform(name='inferfeats')
class InferFeatsTransform(Transform):
    """Infer features for subword tokenization."""

    def __init__(self, opts):
        super().__init__(opts)

    @classmethod
    def add_options(cls, parser):
        """Avalilable options related to this Transform."""
        group = parser.add_argument_group("Transform/InferFeats")
<<<<<<< HEAD
        group.add("--reversible_tokenization", "-reversible_tokenization", default="joiner",
                  choices=["joiner", "spacer"], help="Type of reversible tokenization applied on the tokenizer.")
        group.add("--prior_tokenization", "-prior_tokenization", default=False,
                    action="store_true", help="Whether the input has already been tokenized.")
=======
        group.add("--reversible_tokenization", "-reversible_tokenization",
                  default="joiner", choices=["joiner", "spacer"],
                  help="Type of reversible tokenization "
                       "applied on the tokenizer.")
>>>>>>> 71026eb6

    def _parse_opts(self):
        super()._parse_opts()
        self.reversible_tokenization = self.opts.reversible_tokenization
        self.prior_tokenization = self.opts.prior_tokenization

    def apply(self, example, is_train=False, stats=None, **kwargs):

        if "src_feats" not in example:
            # Do nothing
            return example

        if self.reversible_tokenization == "joiner":
<<<<<<< HEAD
            original_src = example["src_original"] if self.prior_tokenization else None
            word_to_subword_mapping = subword_map_by_joiner(example["src"], original_subwords=original_src)
        else: #Spacer
=======
            word_to_subword_mapping = subword_map_by_joiner(example["src"])
        else:  # Spacer
>>>>>>> 71026eb6
            word_to_subword_mapping = subword_map_by_spacer(example["src"])

        inferred_feats = defaultdict(list)
        for subword, word_id in zip(example["src"], word_to_subword_mapping):
            for feat_name, feat_values in example["src_feats"].items():
<<<<<<< HEAD
                # Punctuation only
                if not re.sub(r'(\W)+', '', subword).strip() and not self.prior_tokenization:
=======
                # If case markup placeholder
                if subword in SubwordMarker.CASE_MARKUP:
                    inferred_feat = "<null>"
                # Punctuation only
                # (assumes joiner is also some punctuation token)
                elif not re.sub(r'(\W)+', '', subword).strip():
>>>>>>> 71026eb6
                    inferred_feat = "<null>"
                else:
                    inferred_feat = feat_values[word_id]

                inferred_feats[feat_name].append(inferred_feat)

        for feat_name, feat_values in inferred_feats.items():
            example["src_feats"][feat_name] = inferred_feats[feat_name]

        return example

    def _repr_args(self):
        return ''<|MERGE_RESOLUTION|>--- conflicted
+++ resolved
@@ -51,17 +51,13 @@
     def add_options(cls, parser):
         """Avalilable options related to this Transform."""
         group = parser.add_argument_group("Transform/InferFeats")
-<<<<<<< HEAD
-        group.add("--reversible_tokenization", "-reversible_tokenization", default="joiner",
-                  choices=["joiner", "spacer"], help="Type of reversible tokenization applied on the tokenizer.")
-        group.add("--prior_tokenization", "-prior_tokenization", default=False,
-                    action="store_true", help="Whether the input has already been tokenized.")
-=======
-        group.add("--reversible_tokenization", "-reversible_tokenization",
-                  default="joiner", choices=["joiner", "spacer"],
+        group.add("--reversible_tokenization", "-reversible_tokenization", 
+                  default="joiner", choices=["joiner", "spacer"], 
                   help="Type of reversible tokenization "
                        "applied on the tokenizer.")
->>>>>>> 71026eb6
+        group.add("--prior_tokenization", "-prior_tokenization", 
+                  default=False, action="store_true",
+                  help="Whether the input has already been tokenized.")
 
     def _parse_opts(self):
         super()._parse_opts()
@@ -75,30 +71,16 @@
             return example
 
         if self.reversible_tokenization == "joiner":
-<<<<<<< HEAD
             original_src = example["src_original"] if self.prior_tokenization else None
             word_to_subword_mapping = subword_map_by_joiner(example["src"], original_subwords=original_src)
         else: #Spacer
-=======
-            word_to_subword_mapping = subword_map_by_joiner(example["src"])
-        else:  # Spacer
->>>>>>> 71026eb6
             word_to_subword_mapping = subword_map_by_spacer(example["src"])
 
         inferred_feats = defaultdict(list)
         for subword, word_id in zip(example["src"], word_to_subword_mapping):
             for feat_name, feat_values in example["src_feats"].items():
-<<<<<<< HEAD
                 # Punctuation only
                 if not re.sub(r'(\W)+', '', subword).strip() and not self.prior_tokenization:
-=======
-                # If case markup placeholder
-                if subword in SubwordMarker.CASE_MARKUP:
-                    inferred_feat = "<null>"
-                # Punctuation only
-                # (assumes joiner is also some punctuation token)
-                elif not re.sub(r'(\W)+', '', subword).strip():
->>>>>>> 71026eb6
                     inferred_feat = "<null>"
                 else:
                     inferred_feat = feat_values[word_id]
