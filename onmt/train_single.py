--- conflicted
+++ resolved
@@ -14,28 +14,17 @@
 from onmt.utils.parse import ArgumentParser
 from onmt.inputters.dynamic_iterator import build_dynamic_dataset_iter
 from onmt.transforms import make_transforms, save_transforms, \
-<<<<<<< HEAD
-    get_transforms_cls
-=======
     get_specials, get_transforms_cls
->>>>>>> 5addfe4d
 from onmt.modules.embeddings import prepare_pretrained_embeddings
 from onmt.inputters.text_corpus import save_transformed_sample
 
 
-<<<<<<< HEAD
-def prepare_transforms(opt, vocabs):
-    """Prepare or dump transforms before training."""
-    transforms_cls = get_transforms_cls(opt._all_transform)
-    # specials = get_specials(opt, transforms_cls)
-=======
 def prepare_transforms_vocabs(opt):
     """Prepare or dump transforms before training."""
     transforms_cls = get_transforms_cls(opt._all_transform)
     specials = get_specials(opt, transforms_cls)
 
     vocabs = build_vocab(opt, specials)
->>>>>>> 5addfe4d
 
     # maybe prepare pretrained embeddings, if any
     prepare_pretrained_embeddings(opt, vocabs)
@@ -52,11 +41,7 @@
         logger.info(
             "Sample saved, please check it before restart training.")
         sys.exit()
-<<<<<<< HEAD
-    return transforms_cls
-=======
     return vocabs, transforms_cls
->>>>>>> 5addfe4d
 
 
 def configure_process(opt, device_id):
@@ -110,12 +95,8 @@
     configure_process(opt, device_id)
     init_logger(opt.log_file)
 
-<<<<<<< HEAD
-    vocabs = build_vocab(opt)
-    transforms_cls = prepare_transforms(opt, vocabs)
-=======
     vocabs, transforms_cls = prepare_transforms_vocabs(opt)
->>>>>>> 5addfe4d
+
     model_opt = _get_model_opts(opt, checkpoint=checkpoint)
 
     # Build model.
