# -*- coding: utf-8 -*-

import os
from collections import Counter, defaultdict, OrderedDict
from itertools import count

import torch
import torchtext.data
import torchtext.vocab

from onmt.io.DatasetBase import UNK_WORD, PAD_WORD, BOS_WORD, EOS_WORD
from onmt.io.TextDataset import TextDataset
from onmt.io.ImageDataset import ImageDataset
from onmt.io.AudioDataset import AudioDataset


def _getstate(self):
    return dict(self.__dict__, stoi=dict(self.stoi))


def _setstate(self, state):
    self.__dict__.update(state)
    self.stoi = defaultdict(lambda: 0, self.stoi)


torchtext.vocab.Vocab.__getstate__ = _getstate
torchtext.vocab.Vocab.__setstate__ = _setstate


def get_fields(data_type, n_src_features, n_tgt_features):
    """
    Args:
        data_type: type of the source input. Options are [text|img|audio].
        n_src_features: the number of source features to
            create `torchtext.data.Field` for.
        n_tgt_features: the number of target features to
            create `torchtext.data.Field` for.

    Returns:
        A dictionary whose keys are strings and whose values are the
        corresponding Field objects.
    """
    if data_type == 'text':
        return TextDataset.get_fields(n_src_features, n_tgt_features)
    elif data_type == 'img':
        return ImageDataset.get_fields(n_src_features, n_tgt_features)
    elif data_type == 'audio':
        return AudioDataset.get_fields(n_src_features, n_tgt_features)


def load_fields_from_vocab(vocab, data_type="text"):
    """
    Load Field objects from `vocab.pt` file.
    """
    vocab = dict(vocab)
    n_src_features = len(collect_features(vocab, 'src'))
    n_tgt_features = len(collect_features(vocab, 'tgt'))
    fields = get_fields(data_type, n_src_features, n_tgt_features)
    for k, v in vocab.items():
        # Hack. Can't pickle defaultdict :(
        v.stoi = defaultdict(lambda: 0, v.stoi)
        fields[k].vocab = v
    return fields


def save_fields_to_vocab(fields):
    """
    Save Vocab objects in Field objects to `vocab.pt` file.
    """
    vocab = []
    for k, f in fields.items():
        if f is not None and 'vocab' in f.__dict__:
            f.vocab.stoi = dict(f.vocab.stoi)
            vocab.append((k, f.vocab))
    return vocab


def trunc_vocab(vocab, trunc_size):
    return torchtext.vocab.Vocab(vocab.freqs,
                                 specials=[UNK_WORD, PAD_WORD, BOS_WORD,
                                           EOS_WORD],
                                 max_size=trunc_size)


def merge_vocabs(vocabs, vocab_size=None):
    """
    Merge individual vocabularies (assumed to be generated from disjoint
    documents) into a larger vocabulary.

    Args:
        vocabs: `torchtext.vocab.Vocab` vocabularies to be merged
        vocab_size: `int` the final vocabulary size. `None` for no limit.
    Return:
        `torchtext.vocab.Vocab`
    """
    merged = sum([vocab.freqs for vocab in vocabs], Counter())
    return torchtext.vocab.Vocab(merged,
                                 specials=[UNK_WORD, PAD_WORD,
                                           BOS_WORD, EOS_WORD],
                                 max_size=vocab_size)


def get_num_features(data_type, corpus_file, side):
    """
    Args:
        data_type (str): type of the source input.
            Options are [text|img|audio].
        corpus_file (str): file path to get the features.
        side (str): for source or for target.

    Returns:
        number of features on `side`.
    """
    assert side in ["src", "tgt"]

    if data_type == 'text':
        return TextDataset.get_num_features(corpus_file, side)
    elif data_type == 'img':
        return ImageDataset.get_num_features(corpus_file, side)
    elif data_type == 'audio':
        return AudioDataset.get_num_features(corpus_file, side)


def make_features(batch, side, data_type='text'):
    """
    Args:
        batch (Variable): a batch of source or target data.
        side (str): for source or for target.
        data_type (str): type of the source input.
            Options are [text|img|audio].
    Returns:
        A sequence of src/tgt tensors with optional feature tensors
        of size (len x batch).
    """
    assert side in ['src', 'tgt']
    if isinstance(batch.__dict__[side], tuple):
        data = batch.__dict__[side][0]
    else:
        data = batch.__dict__[side]

    feat_start = side + "_feat_"
    keys = sorted([k for k in batch.__dict__ if feat_start in k])
    features = [batch.__dict__[k] for k in keys]
    levels = [data] + features

    if data_type == 'text':
        return torch.cat([level.unsqueeze(2) for level in levels], 2)
    else:
        return levels[0]


def collect_features(fields, side="src"):
    """
    Collect features from Field object.
    """
    assert side in ["src", "tgt"]
    feats = []
    for j in count():
        key = side + "_feat_" + str(j)
        if key not in fields:
            break
        feats.append(key)
    return feats


def collect_feature_vocabs(fields, side):
    """
    Collect feature Vocab objects from Field object.
    """
    assert side in ['src', 'tgt']
    feature_vocabs = []
    for j in count():
        key = side + "_feat_" + str(j)
        if key not in fields:
            break
        feature_vocabs.append(fields[key].vocab)
    return feature_vocabs


def build_dataset(fields, data_type, src_path, tgt_path, src_dir=None,
                  src_seq_length=0, tgt_seq_length=0,
                  src_seq_length_trunc=0, tgt_seq_length_trunc=0,
                  dynamic_dict=True, sample_rate=0,
                  window_size=0, window_stride=0, window=None,
                  normalize_audio=True, use_filter_pred=True):

    # Build src/tgt examples iterator from corpus files, also extract
    # number of features.
    src_examples_iter, num_src_feats = \
        _make_examples_nfeats_tpl(data_type, src_path, src_dir,
                                  src_seq_length_trunc, sample_rate,
                                  window_size, window_stride,
                                  window, normalize_audio)

    # For all data types, the tgt side corpus is in form of text.
    tgt_examples_iter, num_tgt_feats = \
        TextDataset.make_text_examples_nfeats_tpl(
            tgt_path, tgt_seq_length_trunc, "tgt")

    if data_type == 'text':
        dataset = TextDataset(fields, src_examples_iter, tgt_examples_iter,
                              num_src_feats, num_tgt_feats,
                              src_seq_length=src_seq_length,
                              tgt_seq_length=tgt_seq_length,
                              dynamic_dict=dynamic_dict,
                              use_filter_pred=use_filter_pred)

    elif data_type == 'img':
        dataset = ImageDataset(fields, src_examples_iter, tgt_examples_iter,
                               num_src_feats, num_tgt_feats,
                               tgt_seq_length=tgt_seq_length,
                               use_filter_pred=use_filter_pred)

    elif data_type == 'audio':
        dataset = AudioDataset(fields, src_examples_iter, tgt_examples_iter,
                               num_src_feats, num_tgt_feats,
                               tgt_seq_length=tgt_seq_length,
                               sample_rate=sample_rate,
                               window_size=window_size,
                               window_stride=window_stride,
                               window=window,
                               normalize_audio=normalize_audio,
                               use_filter_pred=use_filter_pred)

    return dataset


def _build_field_vocab(field, counter, **kwargs):
    specials = list(OrderedDict.fromkeys(
        tok for tok in [field.unk_token, field.pad_token, field.init_token,
                        field.eos_token]
        if tok is not None))
    field.vocab = field.vocab_cls(counter, specials=specials, **kwargs)


def build_vocab(train_dataset_files, fields, data_type, share_vocab,
<<<<<<< HEAD
                src_vocab_size, src_words_min_frequency,
                tgt_vocab_size, tgt_words_min_frequency, trunc_tgt_vocab):
=======
                src_vocab_path, src_vocab_size, src_words_min_frequency,
                tgt_vocab_path, tgt_vocab_size, tgt_words_min_frequency):
>>>>>>> 0ecec8b4
    """
    Args:
        train_dataset_files: a list of train dataset pt file.
        fields (dict): fields to build vocab for.
        data_type: "text", "img" or "audio"?
        share_vocab(bool): share source and target vocabulary?
        src_vocab_path(string): Path to src vocabulary file.
        src_vocab_size(int): size of the source vocabulary.
        src_words_min_frequency(int): the minimum frequency needed to
                include a source word in the vocabulary.
        tgt_vocab_path(string): Path to tgt vocabulary file.
        tgt_vocab_size(int): size of the target vocabulary.
        tgt_words_min_frequency(int): the minimum frequency needed to
                include a target word in the vocabulary.

    Returns:
        Dict of Fields
    """
    counter = {}
    for k in fields:
        counter[k] = Counter()

    # Load vocabulary
    src_vocab = None
    if len(src_vocab_path) > 0:
        src_vocab = set([])
        print('Loading source vocab from %s' % src_vocab_path)
        assert os.path.exists(src_vocab_path), \
            'src vocab %s not found!' % src_vocab_path
        with open(src_vocab_path) as f:
            for line in f:
                word = line.strip().split()[0]
                src_vocab.add(word)

    tgt_vocab = None
    if len(tgt_vocab_path) > 0:
        tgt_vocab = set([])
        print('Loading target vocab from %s' % tgt_vocab_path)
        assert os.path.exists(tgt_vocab_path), \
            'tgt vocab %s not found!' % tgt_vocab_path
        with open(tgt_vocab_path) as f:
            for line in f:
                word = line.strip().split()[0]
                tgt_vocab.add(word)

    for path in train_dataset_files:
        dataset = torch.load(path)
        print(" * reloading %s." % path)
        for ex in dataset.examples:
            for k in fields:
                val = getattr(ex, k, None)
                if val is not None and not fields[k].sequential:
                    val = [val]
                elif k == 'src' and src_vocab:
                    val = [item for item in val if item in src_vocab]
                elif k == 'tgt' and tgt_vocab:
                    val = [item for item in val if item in tgt_vocab]
                counter[k].update(val)

    _build_field_vocab(fields["tgt"], counter["tgt"],
                       max_size=tgt_vocab_size,
                       min_freq=tgt_words_min_frequency)
    print(" * tgt vocab size: %d." % len(fields["tgt"].vocab))

    # All datasets have same num of n_tgt_features,
    # getting the last one is OK.
    for j in range(dataset.n_tgt_feats):
        key = "tgt_feat_" + str(j)
        _build_field_vocab(fields[key], counter[key])
        print(" * %s vocab size: %d." % (key, len(fields[key].vocab)))

    if data_type == 'text':
        _build_field_vocab(fields["src"], counter["src"],
                           max_size=src_vocab_size,
                           min_freq=src_words_min_frequency)
        print(" * src vocab size: %d." % len(fields["src"].vocab))

        # All datasets have same num of n_src_features,
        # getting the last one is OK.
        for j in range(dataset.n_src_feats):
            key = "src_feat_" + str(j)
            _build_field_vocab(fields[key], counter[key])
            print(" * %s vocab size: %d." % (key, len(fields[key].vocab)))

        # Merge the input and output vocabularies.
        if share_vocab:
            # `tgt_vocab_size` is ignored when sharing vocabularies
            print(" * merging src and tgt vocab...")
            merged_vocab = merge_vocabs(
                [fields["src"].vocab, fields["tgt"].vocab],
                vocab_size=src_vocab_size)
            fields["src"].vocab = merged_vocab
            if trunc_tgt_vocab == -1:
                fields["tgt"].vocab = merged_vocab
            else:
                fields["tgt"].vocab = trunc_vocab(
                    merged_vocab, trunc_tgt_vocab)
    return fields


def _make_examples_nfeats_tpl(data_type, src_path, src_dir,
                              src_seq_length_trunc, sample_rate,
                              window_size, window_stride,
                              window, normalize_audio):
    """
    Process the corpus into (example_dict iterator, num_feats) tuple
    on source side for different 'data_type'.
    """

    if data_type == 'text':
        src_examples_iter, num_src_feats = \
            TextDataset.make_text_examples_nfeats_tpl(
                src_path, src_seq_length_trunc, "src")

    elif data_type == 'img':
        src_examples_iter, num_src_feats = \
            ImageDataset.make_image_examples_nfeats_tpl(
                src_path, src_dir)

    elif data_type == 'audio':
        src_examples_iter, num_src_feats = \
            AudioDataset.make_audio_examples_nfeats_tpl(
                src_path, src_dir, sample_rate,
                window_size, window_stride, window,
                normalize_audio)

    return src_examples_iter, num_src_feats


class OrderedIterator(torchtext.data.Iterator):
    def create_batches(self):
        if self.train:
            def pool(data, random_shuffler):
                for p in torchtext.data.batch(data, self.batch_size * 100):
                    p_batch = torchtext.data.batch(
                        sorted(p, key=self.sort_key),
                        self.batch_size, self.batch_size_fn)
                    for b in random_shuffler(list(p_batch)):
                        yield b
            self.batches = pool(self.data(), self.random_shuffler)
        else:
            self.batches = []
            for b in torchtext.data.batch(self.data(), self.batch_size,
                                          self.batch_size_fn):
                self.batches.append(sorted(b, key=self.sort_key))<|MERGE_RESOLUTION|>--- conflicted
+++ resolved
@@ -234,13 +234,9 @@
 
 
 def build_vocab(train_dataset_files, fields, data_type, share_vocab,
-<<<<<<< HEAD
-                src_vocab_size, src_words_min_frequency,
-                tgt_vocab_size, tgt_words_min_frequency, trunc_tgt_vocab):
-=======
                 src_vocab_path, src_vocab_size, src_words_min_frequency,
-                tgt_vocab_path, tgt_vocab_size, tgt_words_min_frequency):
->>>>>>> 0ecec8b4
+                tgt_vocab_path, tgt_vocab_size, tgt_words_min_frequency,
+                trunc_tgt_vocab):
     """
     Args:
         train_dataset_files: a list of train dataset pt file.
