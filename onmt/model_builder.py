--- conflicted
+++ resolved
@@ -213,13 +213,8 @@
         else:
             gen_func = nn.LogSoftmax(dim=-1)
         generator = nn.Sequential(
-<<<<<<< HEAD
-            nn.Linear(model_opt.rnn_size, len(tgt_dict)),
-            nn.LogSoftmax(dim=-1))
-=======
             nn.Linear(model_opt.rnn_size, len(fields["tgt"].vocab)), gen_func
         )
->>>>>>> ce69ccc9
         if model_opt.share_decoder_embeddings:
             generator[0].weight = decoder.embeddings.word_lut.weight
     else:
