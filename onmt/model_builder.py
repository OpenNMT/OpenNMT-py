--- conflicted
+++ resolved
@@ -172,14 +172,9 @@
 
         encoder = ImageEncoder(model_opt.enc_layers,
                                model_opt.brnn,
-<<<<<<< HEAD
                                model_opt.enc_rnn_size,
-                               model_opt.dropout)
-=======
-                               model_opt.rnn_size,
                                model_opt.dropout,
                                image_channel_size)
->>>>>>> beaf22ba
     elif model_opt.model_type == "audio":
         encoder = AudioEncoder(model_opt.rnn_type,
                                model_opt.enc_layers,
@@ -220,13 +215,8 @@
         else:
             gen_func = nn.LogSoftmax(dim=-1)
         generator = nn.Sequential(
-<<<<<<< HEAD
-            nn.Linear(model_opt.dec_rnn_size, len(fields["tgt"].vocab)),
-            nn.LogSoftmax(dim=-1))
-=======
             nn.Linear(model_opt.rnn_size, len(fields["tgt"].vocab)), gen_func
         )
->>>>>>> beaf22ba
         if model_opt.share_decoder_embeddings:
             generator[0].weight = decoder.embeddings.word_lut.weight
     else:
