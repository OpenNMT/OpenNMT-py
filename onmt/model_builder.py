"""
This file is for models creation, which consults options
and creates each encoder and decoder accordingly.
"""
import re
import torch
import torch.nn as nn
from torch.nn.init import xavier_uniform_

import onmt.modules
from onmt.encoders import str2enc

from onmt.decoders import str2dec

from onmt.modules import Embeddings, CopyGenerator
from onmt.modules.util_class import Cast
from onmt.utils.misc import use_gpu
from onmt.utils.logging import logger
from onmt.utils.parse import ArgumentParser
from onmt.constants import ModelTask


def build_embeddings(opt, text_field, for_encoder=True):
    """
    Args:
        opt: the option in current environment.
        text_field(TextMultiField): word and feats field.
        for_encoder(bool): build Embeddings for encoder or decoder?
    """
    emb_dim = opt.src_word_vec_size if for_encoder else opt.tgt_word_vec_size

    pad_indices = [f.vocab.stoi[f.pad_token] for _, f in text_field]
    word_padding_idx, feat_pad_indices = pad_indices[0], pad_indices[1:]

    num_embs = [len(f.vocab) for _, f in text_field]
    num_word_embeddings, num_feat_embeddings = num_embs[0], num_embs[1:]

    freeze_word_vecs = opt.freeze_word_vecs_enc if for_encoder \
        else opt.freeze_word_vecs_dec

    emb = Embeddings(
        word_vec_size=emb_dim,
        position_encoding=opt.position_encoding,
        feat_merge=opt.feat_merge,
        feat_vec_exponent=opt.feat_vec_exponent,
        feat_vec_size=opt.feat_vec_size,
        dropout=opt.dropout[0] if type(opt.dropout) is list else opt.dropout,
        word_padding_idx=word_padding_idx,
        feat_padding_idx=feat_pad_indices,
        word_vocab_size=num_word_embeddings,
        feat_vocab_sizes=num_feat_embeddings,
        sparse=opt.optim == "sparseadam",
        freeze_word_vecs=freeze_word_vecs
    )
    return emb


def build_encoder(opt, embeddings):
    """
    Various encoder dispatcher function.
    Args:
        opt: the option in current environment.
        embeddings (Embeddings): vocab embeddings for this encoder.
    """
    enc_type = opt.encoder_type if opt.model_type == "text" else opt.model_type
    return str2enc[enc_type].from_opt(opt, embeddings)


def build_decoder(opt, embeddings):
    """
    Various decoder dispatcher function.
    Args:
        opt: the option in current environment.
        embeddings (Embeddings): vocab embeddings for this decoder.
    """
    dec_type = "ifrnn" if opt.decoder_type == "rnn" and opt.input_feed \
               else opt.decoder_type
    return str2dec[dec_type].from_opt(opt, embeddings)


def load_test_model(opt, model_path=None):
    if model_path is None:
        model_path = opt.models[0]
    checkpoint = torch.load(model_path,
                            map_location=lambda storage, loc: storage)

    model_opt = ArgumentParser.ckpt_model_opts(checkpoint['opt'])
    ArgumentParser.update_model_opts(model_opt)
    ArgumentParser.validate_model_opts(model_opt)
    fields = checkpoint['vocab']

    model = build_base_model(model_opt, fields, use_gpu(opt), checkpoint,
                             opt.gpu)
    if opt.fp32:
        model.float()
    elif opt.int8:
        if opt.gpu >= 0:
            raise ValueError(
                "Dynamic 8-bit quantization is not supported on GPU")
        torch.quantization.quantize_dynamic(model, inplace=True)
    model.eval()
    model.generator.eval()
    return fields, model, model_opt


def build_src_emb(model_opt, fields):
    # Build embeddings.
    if model_opt.model_type == "text":
        src_field = fields["src"]
        src_emb = build_embeddings(model_opt, src_field)
    else:
        src_emb = None
    return src_emb


def build_encoder_with_embeddings(model_opt, fields):
    # Build encoder.
    src_emb = build_src_emb(model_opt, fields)
    encoder = build_encoder(model_opt, src_emb)
    return encoder, src_emb


def build_decoder_with_embeddings(
    model_opt, fields, share_embeddings=False, src_emb=None
):
    # Build embeddings.
    tgt_field = fields["tgt"]
    tgt_emb = build_embeddings(model_opt, tgt_field, for_encoder=False)

    if share_embeddings:
        tgt_emb.word_lut.weight = src_emb.word_lut.weight

    # Build decoder.
    decoder = build_decoder(model_opt, tgt_emb)
    return decoder, tgt_emb


def build_task_specific_model(model_opt, fields):
    # Share the embedding matrix - preprocess with share_vocab required.
    if model_opt.share_embeddings:
        # src/tgt vocab should be the same if `-share_vocab` is specified.
        assert (
            fields["src"].base_field.vocab == fields["tgt"].base_field.vocab
        ), "preprocess with -share_vocab if you use share_embeddings"

    if model_opt.model_task == ModelTask.SEQ2SEQ:
        encoder, src_emb = build_encoder_with_embeddings(model_opt, fields)
        decoder, _ = build_decoder_with_embeddings(
            model_opt,
            fields,
            share_embeddings=model_opt.share_embeddings,
            src_emb=src_emb,
        )
        return onmt.models.NMTModel(encoder=encoder, decoder=decoder)
    elif model_opt.model_task == ModelTask.LANGUAGE_MODEL:
        src_emb = build_src_emb(model_opt, fields)
        decoder, _ = build_decoder_with_embeddings(
            model_opt, fields, share_embeddings=True, src_emb=src_emb
        )
        return onmt.models.LanguageModel(decoder=decoder)
    else:
        raise ValueError(f"No model defined for {model_opt.model_task} task")


def build_base_model(model_opt, fields, gpu, checkpoint=None, gpu_id=None):
    """Build a model from opts.

    Args:
        model_opt: the option loaded from checkpoint. It's important that
            the opts have been updated and validated. See
            :class:`onmt.utils.parse.ArgumentParser`.
        fields (dict[str, torchtext.data.Field]):
            `Field` objects for the model.
        gpu (bool): whether to use gpu.
        checkpoint: the model gnerated by train phase, or a resumed snapshot
                    model from a stopped training.
        gpu_id (int or NoneType): Which GPU to use.

    Returns:
        the NMTModel.
    """

    # for back compat when attention_dropout was not defined
    try:
        model_opt.attention_dropout
    except AttributeError:
        model_opt.attention_dropout = model_opt.dropout

<<<<<<< HEAD
    # Build Model.
=======
    # Build embeddings.
    if model_opt.model_type == "text":
        src_field = fields["src"]
        src_emb = build_embeddings(model_opt, src_field)
    else:
        src_emb = None

    # Build encoder.
    encoder = build_encoder(model_opt, src_emb)

    # Build decoder.
    tgt_field = fields["tgt"]
    tgt_emb = build_embeddings(model_opt, tgt_field, for_encoder=False)

    # Share the embedding matrix - preprocess with share_vocab required.
    if model_opt.share_embeddings:
        # src/tgt vocab should be the same if `-share_vocab` is specified.
        assert src_field.base_field.vocab == tgt_field.base_field.vocab, \
            "-share_vocab is required if you use -share_embeddings"

        tgt_emb.word_lut.weight = src_emb.word_lut.weight

    decoder = build_decoder(model_opt, tgt_emb)

    # Build NMTModel(= encoder + decoder).
>>>>>>> bc95e038
    if gpu and gpu_id is not None:
        device = torch.device("cuda", gpu_id)
    elif gpu and not gpu_id:
        device = torch.device("cuda")
    elif not gpu:
        device = torch.device("cpu")

    model = build_task_specific_model(model_opt, fields)

    # Build Generator.
    if not model_opt.copy_attn:
        if model_opt.generator_function == "sparsemax":
            gen_func = onmt.modules.sparse_activations.LogSparsemax(dim=-1)
        else:
            gen_func = nn.LogSoftmax(dim=-1)
        generator = nn.Sequential(
            nn.Linear(model_opt.dec_rnn_size,
                      len(fields["tgt"].base_field.vocab)),
            Cast(torch.float32),
            gen_func
        )
        if model_opt.share_decoder_embeddings:
            generator[0].weight = model.decoder.embeddings.word_lut.weight
    else:
        tgt_base_field = fields["tgt"].base_field
        vocab_size = len(tgt_base_field.vocab)
        pad_idx = tgt_base_field.vocab.stoi[tgt_base_field.pad_token]
        generator = CopyGenerator(model_opt.dec_rnn_size, vocab_size, pad_idx)
        if model_opt.share_decoder_embeddings:
            generator.linear.weight = model.decoder.embeddings.word_lut.weight

    # Load the model states from checkpoint or initialize them.
    if checkpoint is not None:
        # This preserves backward-compat for models using customed layernorm
        def fix_key(s):
            s = re.sub(r'(.*)\.layer_norm((_\d+)?)\.b_2',
                       r'\1.layer_norm\2.bias', s)
            s = re.sub(r'(.*)\.layer_norm((_\d+)?)\.a_2',
                       r'\1.layer_norm\2.weight', s)
            return s

        checkpoint['model'] = {fix_key(k): v
                               for k, v in checkpoint['model'].items()}
        # end of patch for backward compatibility

        model.load_state_dict(checkpoint['model'], strict=False)
        generator.load_state_dict(checkpoint['generator'], strict=False)
    else:
        if model_opt.param_init != 0.0:
            for p in model.parameters():
                p.data.uniform_(-model_opt.param_init, model_opt.param_init)
            for p in generator.parameters():
                p.data.uniform_(-model_opt.param_init, model_opt.param_init)
        if model_opt.param_init_glorot:
            for p in model.parameters():
                if p.dim() > 1:
                    xavier_uniform_(p)
            for p in generator.parameters():
                if p.dim() > 1:
                    xavier_uniform_(p)

        if hasattr(model, "encoder") and hasattr(model.encoder, "embeddings"):
            model.encoder.embeddings.load_pretrained_vectors(
                model_opt.pre_word_vecs_enc)
        if hasattr(model.decoder, 'embeddings'):
            model.decoder.embeddings.load_pretrained_vectors(
                model_opt.pre_word_vecs_dec)

    model.generator = generator
    model.to(device)
    if model_opt.model_dtype == 'fp16' and model_opt.optim == 'fusedadam':
        model.half()
    return model


def build_model(model_opt, opt, fields, checkpoint):
    logger.info('Building model...')
    model = build_base_model(model_opt, fields, use_gpu(opt), checkpoint)
    logger.info(model)
    return model<|MERGE_RESOLUTION|>--- conflicted
+++ resolved
@@ -186,9 +186,6 @@
     except AttributeError:
         model_opt.attention_dropout = model_opt.dropout
 
-<<<<<<< HEAD
-    # Build Model.
-=======
     # Build embeddings.
     if model_opt.model_type == "text":
         src_field = fields["src"]
@@ -213,8 +210,7 @@
 
     decoder = build_decoder(model_opt, tgt_emb)
 
-    # Build NMTModel(= encoder + decoder).
->>>>>>> bc95e038
+    # Build Model
     if gpu and gpu_id is not None:
         device = torch.device("cuda", gpu_id)
     elif gpu and not gpu_id:
