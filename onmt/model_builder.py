--- conflicted
+++ resolved
@@ -103,22 +103,19 @@
 
 
 def build_base_model(model_opt, fields, gpu, checkpoint=None, gpu_id=None):
-    """
-    Args:
-<<<<<<< HEAD
-        model_opt: the option loaded from checkpoint.
-        fields (dict[str, torchtext.data.Field]):
-            `Field` objects for the model.
-=======
+    """Build a model from opts.
+
+    Args:
         model_opt: the option loaded from checkpoint. It's important that
             the opts have been updated and validated. See
             :class:`onmt.utils.parse.ArgumentParser`.
-        fields: `Field` objects for the model.
->>>>>>> 857e3692
+        fields (dict[str, torchtext.data.Field]):
+            `Field` objects for the model.
         gpu (bool): whether to use gpu.
         checkpoint: the model gnerated by train phase, or a resumed snapshot
                     model from a stopped training.
         gpu_id (int or NoneType): Which GPU to use.
+
     Returns:
         the NMTModel.
     """
