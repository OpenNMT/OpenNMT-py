# -*- coding: utf-8 -*-

import torch
from itertools import accumulate
from onmt.constants import SubwordMarker


def make_batch_align_matrix(index_tensor, size=None, normalize=False):
    """
    Convert a sparse index_tensor into a batch of alignment matrix,
    with row normalize to the sum of 1 if set normalize.

    Args:
        index_tensor (LongTensor): ``(N, 3)`` of [batch_id, tgt_id, src_id]
        size (List[int]): Size of the sparse tensor.
        normalize (bool): if normalize the 2nd dim of resulting tensor.
    """
    n_fill, device = index_tensor.size(0), index_tensor.device
    value_tensor = torch.ones([n_fill], dtype=torch.float)
    dense_tensor = torch.sparse_coo_tensor(
        index_tensor.t(), value_tensor, size=size, device=device).to_dense()
    if normalize:
        row_sum = dense_tensor.sum(-1, keepdim=True)  # sum by row(tgt)
        # threshold on 1 to avoid div by 0
        torch.nn.functional.threshold(row_sum, 1, 1, inplace=True)
        dense_tensor.div_(row_sum)
    return dense_tensor


def extract_alignment(align_matrix, tgt_mask, src_lens, n_best):
    """
    Extract a batched align_matrix into its src indice alignment lists,
    with tgt_mask to filter out invalid tgt position as EOS/PAD.
    BOS already excluded from tgt_mask in order to match prediction.

    Args:
        align_matrix (Tensor): ``(B, tgt_len, src_len)``,
            attention head normalized by Softmax(dim=-1)
        tgt_mask (BoolTensor): ``(B, tgt_len)``, True for EOS, PAD.
        src_lens (LongTensor): ``(B,)``, containing valid src length
        n_best (int): a value indicating number of parallel translation.
        * B: denote flattened batch as B = batch_size * n_best.

    Returns:
        alignments (List[List[FloatTensor|None]]): ``(batch_size, n_best,)``,
         containing valid alignment matrix (or None if blank prediction)
         for each translation.
    """
    batch_size_n_best = align_matrix.size(0)
    assert batch_size_n_best % n_best == 0

    alignments = [[] for _ in range(batch_size_n_best // n_best)]

    # treat alignment matrix one by one as each have different lengths
    for i, (am_b, tgt_mask_b, src_len) in enumerate(
            zip(align_matrix, tgt_mask, src_lens)):
        valid_tgt = ~tgt_mask_b
        valid_tgt_len = valid_tgt.sum()
        if valid_tgt_len == 0:
            # No alignment if not exist valid tgt token
            valid_alignment = None
        else:
            # get valid alignment (sub-matrix from full paded aligment matrix)
            am_valid_tgt = am_b.masked_select(valid_tgt.unsqueeze(-1)) \
                               .view(valid_tgt_len, -1)
            valid_alignment = am_valid_tgt[:, :src_len]  # only keep valid src
        alignments[i // n_best].append(valid_alignment)

    return alignments


def build_align_pharaoh(valid_alignment):
    """Convert valid alignment matrix to i-j (from 0) Pharaoh format pairs,
    or empty list if it's None.
    """
    align_pairs = []
    if isinstance(valid_alignment, torch.Tensor):
        tgt_align_src_id = valid_alignment.argmax(dim=-1)

        for tgt_id, src_id in enumerate(tgt_align_src_id.tolist()):
            align_pairs.append(str(src_id) + "-" + str(tgt_id))
        align_pairs.sort(key=lambda x: int(x.split('-')[-1]))  # sort by tgt_id
        align_pairs.sort(key=lambda x: int(x.split('-')[0]))  # sort by src_id
    return align_pairs


def to_word_align(src, tgt, subword_align, m_src='joiner', m_tgt='joiner'):
    """Convert subword alignment to word alignment.

    Args:
        src (string): tokenized sentence in source language.
        tgt (string): tokenized sentence in target language.
        subword_align (string): align_pharaoh correspond to src-tgt.
        m_src (string): tokenization mode used in src,
            can be ["joiner", "spacer"].
        m_tgt (string): tokenization mode used in tgt,
            can be ["joiner", "spacer"].

    Returns:
        word_align (string): converted alignments correspand to
            detokenized src-tgt.
    """
    assert m_src in ["joiner", "spacer"], "Invalid value for argument m_src!"
    assert m_tgt in ["joiner", "spacer"], "Invalid value for argument m_tgt!"

    src, tgt = src.strip().split(), tgt.strip().split()
    subword_align = {(int(a), int(b)) for a, b in (x.split("-")
                     for x in subword_align.split())}

    src_map = (subword_map_by_spacer(src) if m_src == 'spacer'
               else subword_map_by_joiner(src))

    tgt_map = (subword_map_by_spacer(src) if m_tgt == 'spacer'
               else subword_map_by_joiner(src))

    word_align = list({"{}-{}".format(src_map[a], tgt_map[b])
                       for a, b in subword_align})
    word_align.sort(key=lambda x: int(x.split('-')[-1]))  # sort by tgt_id
    word_align.sort(key=lambda x: int(x.split('-')[0]))  # sort by src_id
    return " ".join(word_align)


<<<<<<< HEAD
# Helper functions
def begin_uppercase(token):
    return token == "｟mrk_begin_case_region_U｠"

def end_uppercase(token):
    return token == "｟mrk_end_case_region_U｠"

def begin_case(token):
    return token == "｟mrk_case_modifier_C｠"

def case_markup(token):
    return token in ["｟mrk_begin_case_region_U｠", "｟mrk_end_case_region_U｠", "｟mrk_case_modifier_C｠"]


def subword_map_by_joiner(subwords, original_subwords=None, marker=SubwordMarker.JOINER):
=======
def subword_map_by_joiner(subwords,
                          marker=SubwordMarker.JOINER,
                          case_markup=SubwordMarker.CASE_MARKUP):
>>>>>>> 71026eb6
    """Return word id for each subword token (annotate by joiner)."""
    flags = [0] * len(subwords)
    for i, tok in enumerate(subwords):
<<<<<<< HEAD

        # 'original_subwords' should be set if prior tokenization was made
        # with 'support_prior_joiners' flag
        if original_subwords:
            new_words_so_far = sum(flags)+1
            if new_words_so_far < len(original_subwords):
                # If not original subword tokenization happened
                if tok == original_subwords[new_words_so_far]:
                    flags[i] = 1
                    continue

        # New word starts with its case, if any
        if begin_case(tok) or begin_uppercase(tok):
            if i:
                flags[i] = 1
        elif end_uppercase(tok):
            pass # Do nothing

        # Any token without marker and not preceded by a marker or case_markeup is new word            
        elif marker not in tok:
            if i and not subwords[i-1].endswith(marker) and not case_markup(subwords[i-1]):
                flags[i] = 1

        # Any token with a marker at the end and not preceded by a marker or case_markeup is new word
        else:
            if i and tok.endswith(marker) and not tok.startswith(marker) and not subwords[i-1].endswith(marker) and not case_markup(subwords[i-1]):
                flags[i] = 1
                
    word_group = list(accumulate(flags))
    return word_group


def subword_map_by_spacer(subwords, marker=SubwordMarker.SPACER):
=======
        if (tok.endswith(marker) or
                (tok in case_markup and tok.find("end") < 0)):
            flags[i] = 0
        if (tok.startswith(marker) or
                (tok in case_markup and tok.find("end") >= 0)):
            assert i >= 1 and flags[i-1] != 0, \
                "Sentence `{}` not correct!".format(" ".join(subwords))
            flags[i-1] = 0
    word_group = list(accumulate([0] + flags[:-1]))
    return word_group


def subword_map_by_spacer(subwords,
                          marker=SubwordMarker.SPACER,
                          case_markup=SubwordMarker.CASE_MARKUP):
>>>>>>> 71026eb6
    """Return word id for each subword token (annotate by spacer)."""
    flags = [0] * len(subwords)
    for i, tok in enumerate(subwords):
        if marker in tok:
<<<<<<< HEAD
            if case_markup(tok.replace(marker, "")):
                if i < len(subwords)-1: 
=======
            if tok.replace(marker, "") in case_markup:
                if i < len(subwords)-1:
>>>>>>> 71026eb6
                    flags[i] = 1
            else:
                if i > 0:
                    previous = subwords[i-1].replace(marker, "")
                    if not case_markup(previous):
                        flags[i] = 1

    # In case there is a final case_markup when new_spacer is on
<<<<<<< HEAD
    for i in range(1,len(subwords)-1):
        if case_markup(subwords[-i]):
=======
    for i in range(1, len(subwords)-1):
        if subwords[-i] in case_markup:
>>>>>>> 71026eb6
            flags[-i] = 0
        elif subwords[-i] == marker:
            flags[-i] = 0
            break

    word_group = list(accumulate(flags))
    if word_group[0] == 1:  # when dummy prefix is set
        word_group = [item - 1 for item in word_group]
    return word_group<|MERGE_RESOLUTION|>--- conflicted
+++ resolved
@@ -120,7 +120,6 @@
     return " ".join(word_align)
 
 
-<<<<<<< HEAD
 # Helper functions
 def begin_uppercase(token):
     return token == "｟mrk_begin_case_region_U｠"
@@ -135,16 +134,12 @@
     return token in ["｟mrk_begin_case_region_U｠", "｟mrk_end_case_region_U｠", "｟mrk_case_modifier_C｠"]
 
 
-def subword_map_by_joiner(subwords, original_subwords=None, marker=SubwordMarker.JOINER):
-=======
-def subword_map_by_joiner(subwords,
-                          marker=SubwordMarker.JOINER,
-                          case_markup=SubwordMarker.CASE_MARKUP):
->>>>>>> 71026eb6
+def subword_map_by_joiner(subwords, 
+                          original_subwords=None, 
+                          marker=SubwordMarker.JOINER):
     """Return word id for each subword token (annotate by joiner)."""
     flags = [0] * len(subwords)
     for i, tok in enumerate(subwords):
-<<<<<<< HEAD
 
         # 'original_subwords' should be set if prior tokenization was made
         # with 'support_prior_joiners' flag
@@ -178,34 +173,12 @@
 
 
 def subword_map_by_spacer(subwords, marker=SubwordMarker.SPACER):
-=======
-        if (tok.endswith(marker) or
-                (tok in case_markup and tok.find("end") < 0)):
-            flags[i] = 0
-        if (tok.startswith(marker) or
-                (tok in case_markup and tok.find("end") >= 0)):
-            assert i >= 1 and flags[i-1] != 0, \
-                "Sentence `{}` not correct!".format(" ".join(subwords))
-            flags[i-1] = 0
-    word_group = list(accumulate([0] + flags[:-1]))
-    return word_group
-
-
-def subword_map_by_spacer(subwords,
-                          marker=SubwordMarker.SPACER,
-                          case_markup=SubwordMarker.CASE_MARKUP):
->>>>>>> 71026eb6
     """Return word id for each subword token (annotate by spacer)."""
     flags = [0] * len(subwords)
     for i, tok in enumerate(subwords):
         if marker in tok:
-<<<<<<< HEAD
             if case_markup(tok.replace(marker, "")):
                 if i < len(subwords)-1: 
-=======
-            if tok.replace(marker, "") in case_markup:
-                if i < len(subwords)-1:
->>>>>>> 71026eb6
                     flags[i] = 1
             else:
                 if i > 0:
@@ -214,13 +187,8 @@
                         flags[i] = 1
 
     # In case there is a final case_markup when new_spacer is on
-<<<<<<< HEAD
     for i in range(1,len(subwords)-1):
         if case_markup(subwords[-i]):
-=======
-    for i in range(1, len(subwords)-1):
-        if subwords[-i] in case_markup:
->>>>>>> 71026eb6
             flags[-i] = 0
         elif subwords[-i] == marker:
             flags[-i] = 0
