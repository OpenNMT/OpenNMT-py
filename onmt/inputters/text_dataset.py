--- conflicted
+++ resolved
@@ -72,33 +72,8 @@
         if isinstance(sequences, str):
             sequences = cls._read_file(sequences)
         for i, seq in enumerate(sequences):
-<<<<<<< HEAD
             yield {side: seq, "indices": i}
-
-    @classmethod
-    def _read_file(cls, path):
-        with codecs.open(path, "r", "utf-8") as f:
-            for line in f:
-                yield line
 
     @property
     def can_copy(self):
-        return "src_map" in self.fields and "alignment" in self.fields
-=======
-            # the implicit assumption here is that data that does not come
-            # from a file is already at least semi-tokenized, i.e. split on
-            # whitespace. We cannot do modular/user-specified tokenization
-            # until that is no longer the case. The fields should handle this.
-            seq = seq.strip().split()
-            if truncate:
-                seq = seq[:truncate]
-
-            words, feats, _ = TextDataset.extract_text_features(seq)
-
-            example_dict = {side: words, "indices": i}
-            if feats:
-                prefix = side + "_feat_"
-                example_dict.update((prefix + str(j), f)
-                                    for j, f in enumerate(feats))
-            yield example_dict
->>>>>>> d049092a
+        return "src_map" in self.fields and "alignment" in self.fields