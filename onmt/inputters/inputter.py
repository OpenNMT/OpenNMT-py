# -*- coding: utf-8 -*-
import glob
import os
import codecs

from collections import Counter, defaultdict
from itertools import chain, cycle
from functools import partial

import torch
import torchtext.data
from torchtext.data import Field
from torchtext.vocab import Vocab

<<<<<<< HEAD
from onmt.inputters.text_dataset import TextDataset, text_fields,\
    TextMultiField
=======
from onmt.inputters.text_dataset import TextDataset, text_fields
>>>>>>> 9c6e32a7
from onmt.inputters.image_dataset import ImageDataset, image_fields
from onmt.inputters.audio_dataset import AudioDataset, audio_fields
from onmt.utils.logging import logger
# backwards compatibility
from onmt.inputters.text_dataset import _feature_tokenize  # noqa: F401
from onmt.inputters.image_dataset import (  # noqa: F401
    batch_img as make_img)

import gc


def _getstate(self):
    return dict(self.__dict__, stoi=dict(self.stoi))


def _setstate(self, state):
    self.__dict__.update(state)
    self.stoi = defaultdict(lambda: 0, self.stoi)


Vocab.__getstate__ = _getstate
Vocab.__setstate__ = _setstate


def make_src(data, vocab):
    src_size = max([t.size(0) for t in data])
    src_vocab_size = max([t.max() for t in data]) + 1
    alignment = torch.zeros(src_size, len(data), src_vocab_size)
    for i, sent in enumerate(data):
        for j, t in enumerate(sent):
            alignment[j, i, t] = 1
    return alignment


def make_tgt(data, vocab):
    tgt_size = max([t.size(0) for t in data])
    alignment = torch.zeros(tgt_size, len(data)).long()
    for i, sent in enumerate(data):
        alignment[:sent.size(0), i] = sent
    return alignment


def get_fields(
    src_data_type,
    n_src_feats,
    n_tgt_feats,
    pad='<blank>',
    bos='<s>',
    eos='</s>',
    dynamic_dict=False,
    src_truncate=None,
    tgt_truncate=None
):
    """
    src_data_type: type of the source input. Options are [text|img|audio].
    n_src_feats, n_tgt_feats: the number of source and target features to
        create a `torchtext.data.Field` for.
    pad, bos, eos: special symbols to use for fields.
    returns: A dictionary. The keys are strings whose names correspond to the
        keys of the dictionaries yielded by the make_examples methods of
        various dataset classes. The values are lists of (name, Field)
        pairs, where the name is a string which will become the name of
        an attribute of an example.
    """
    assert src_data_type in ['text', 'img', 'audio'], \
        "Data type not implemented"
    assert not dynamic_dict or src_data_type == 'text', \
        'it is not possible to use dynamic_dict with non-text input'
    fields = {'src': [], 'tgt': []}

    fields_getters = {"text": text_fields,
                      "img": image_fields,
                      "audio": audio_fields}

    src_field_kwargs = {"n_feats": n_src_feats,
                        "include_lengths": True,
                        "pad": pad, "bos": None, "eos": None,
                        "truncate": src_truncate}
    fields["src"] = fields_getters[src_data_type](
        'src', **src_field_kwargs)

    tgt_field_kwargs = {"n_feats": n_tgt_feats,
                        "include_lengths": False,
                        "pad": pad, "bos": bos, "eos": eos,
                        "truncate": tgt_truncate}
    fields['tgt'] = fields_getters["text"](
        'tgt', **tgt_field_kwargs)

    indices = Field(use_vocab=False, dtype=torch.long, sequential=False)
    fields["indices"] = [('indices', indices)]

    if dynamic_dict:
        src_map = Field(
            use_vocab=False, dtype=torch.float,
            postprocessing=make_src, sequential=False)
        fields["src_map"] = [("src_map", src_map)]

        align = Field(
            use_vocab=False, dtype=torch.long,
            postprocessing=make_tgt, sequential=False)
        fields["alignment"] = [('alignment', align)]

    return fields


def load_old_vocab(vocab, data_type="text", dynamic_dict=False):
    """
    vocab: a list of (field name, torchtext.vocab.Vocab) pairs. This is the
           format formerly saved in *.vocab.pt files.
    data_type: text, img, or audio
    returns: a dictionary whose keys are the field names and whose values
             are lists of (name, Field) pairs
    """
    vocab = dict(vocab)
    n_src_features = sum('src_feat_' in k for k in vocab)
    n_tgt_features = sum('tgt_feat_' in k for k in vocab)
    fields = get_fields(
        data_type, n_src_features, n_tgt_features, dynamic_dict=dynamic_dict
    )
    for k, vals in fields.items():
        for n, f in vals:
            if isinstance(f, TextMultiField):
                for sub_name, sub_f in [(n, f.base_field)] +\
                        f.feats_fields:
                    if sub_name in vocab:
                        sub_f.vocab = vocab[sub_name]
            else:
                if n in vocab:
                    f.vocab = vocab[n]
    return fields


def old_style_vocab(vocab):
    """
    vocab: some object loaded from a *.vocab.pt file
    returns: whether the object is a list of pairs where the second object
        is a torchtext.vocab.Vocab object.

    This exists because previously only the vocab objects from the fields
    were saved directly, not the fields themselves, and the fields needed to
    be reconstructed at training and translation time.
    """
    return isinstance(vocab, list) and \
        any(isinstance(v[1], Vocab) for v in vocab)


def make_features(batch, side):
    """
    batch: a batch object
    side: 'src' or 'tgt'
    returns the tensor with features concatenated, and the lengths (if present)
        or None.
    """
    assert side in ['src', 'tgt']
    if isinstance(batch.__dict__[side], tuple):
        data, lengths = batch.__dict__[side]
    else:
        data = batch.__dict__[side]
        lengths = None
<<<<<<< HEAD
=======

    if batch.src_is_text or side == 'tgt':  # this is temporary, see #1196
        # cat together layers, producing a 3d output tensor for src text
        # and for tgt (which is assumed to be text)
        feat_start = side + "_feat_"
        feat_names = sorted(k for k in batch.__dict__ if feat_start in k)
        levels = [data] + [batch.__dict__[k] for k in feat_names]
        data = torch.cat([level.unsqueeze(2) for level in levels], 2)
>>>>>>> 9c6e32a7

    return data, lengths


def filter_example(ex, use_src_len=True, use_tgt_len=True,
                   min_src_len=1, max_src_len=float('inf'),
                   min_tgt_len=1, max_tgt_len=float('inf')):
    """
    A generalized function for filtering examples based on the length of their
    src or tgt values. Rather than being used by itself as the filter_pred
    argument to a dataset, it should be partially evaluated with everything
    specified except the value of the example.
    """
    return (not use_src_len or min_src_len <= len(ex.src) <= max_src_len) and \
        (not use_tgt_len or min_tgt_len <= len(ex.tgt) <= max_tgt_len)


def build_dataset(fields, data_type, src,
                  src_dir=None, tgt=None,
                  src_seq_len=50, tgt_seq_len=50,
                  sample_rate=0, window_size=0, window_stride=0, window=None,
                  normalize_audio=True, use_filter_pred=True,
                  image_channel_size=3):
    """
    src: path to corpus file or iterator over source data
    tgt: path to corpus file, iterator over target data, or None
    """
    dataset_classes = {
        'text': TextDataset, 'img': ImageDataset, 'audio': AudioDataset
    }
    assert data_type in dataset_classes
    assert src is not None
    if data_type == 'text':
        src_examples_iter = TextDataset.make_examples(src, "src")
    elif data_type == 'img':
        # there is a truncate argument as well, but it was never set to
        # anything besides None before
        src_examples_iter = ImageDataset.make_examples(
            src, src_dir, 'src', channel_size=image_channel_size
        )
    else:
        src_examples_iter = AudioDataset.make_examples(
            src, src_dir, "src", sample_rate,
            window_size, window_stride, window,
            normalize_audio, None)

    if tgt is None:
        tgt_examples_iter = None
    else:
        tgt_examples_iter = TextDataset.make_examples(tgt, "tgt")

    # the second conjunct means nothing will be filtered at translation time
    # if there is no target data
    if use_filter_pred and tgt_examples_iter is not None:
        filter_pred = partial(
            filter_example, use_src_len=data_type == 'text',
            max_src_len=src_seq_len, max_tgt_len=tgt_seq_len
        )
    else:
        filter_pred = None

    dataset_cls = dataset_classes[data_type]
    dataset = dataset_cls(
        fields, src_examples_iter, tgt_examples_iter, filter_pred=filter_pred)
    return dataset


def _build_field_vocab(field, counter, **kwargs):
    # this is basically copy-pasted from torchtext.
    all_specials = [
        field.unk_token, field.pad_token, field.init_token, field.eos_token
    ]
    specials = [tok for tok in all_specials if tok is not None]
    field.vocab = field.vocab_cls(counter, specials=specials, **kwargs)


def build_vocab(train_dataset_files, fields, data_type, share_vocab,
                src_vocab_path, src_vocab_size, src_words_min_frequency,
                tgt_vocab_path, tgt_vocab_size, tgt_words_min_frequency):
    """
    Args:
        train_dataset_files: a list of train dataset pt file.
        fields (dict): fields to build vocab for.
        data_type: "text", "img" or "audio"?
        share_vocab(bool): share source and target vocabulary?
        src_vocab_path(string): Path to src vocabulary file.
        src_vocab_size(int): size of the source vocabulary.
        src_words_min_frequency(int): the minimum frequency needed to
                include a source word in the vocabulary.
        tgt_vocab_path(string): Path to tgt vocabulary file.
        tgt_vocab_size(int): size of the target vocabulary.
        tgt_words_min_frequency(int): the minimum frequency needed to
                include a target word in the vocabulary.

    Returns:
        Dict of Fields
    """
    counters = {k: Counter() for k, v in chain.from_iterable(fields.values())}

    # Load vocabulary
    if src_vocab_path:
        src_vocab = _read_vocab_file(src_vocab_path, "src")
        src_vocab_size = len(src_vocab)
        logger.info('Loaded source vocab has %d tokens.' % src_vocab_size)
        for i, token in enumerate(src_vocab):
            # keep the order of tokens specified in the vocab file by
            # adding them to the counter with decreasing counting values
            counters['src'][token] = src_vocab_size - i
    else:
        src_vocab = None

    if tgt_vocab_path:
        tgt_vocab = _read_vocab_file(tgt_vocab_path, "tgt")
        tgt_vocab_size = len(tgt_vocab)
        logger.info('Loaded source vocab has %d tokens.' % tgt_vocab_size)
        for i, token in enumerate(tgt_vocab):
            counters['tgt'][token] = tgt_vocab_size - i
    else:
        tgt_vocab = None

    for i, path in enumerate(train_dataset_files):
        dataset = torch.load(path)
        logger.info(" * reloading %s." % path)
        for ex in dataset.examples:
            for name, field in chain.from_iterable(fields.values()):
                if isinstance(field, TextMultiField):
                    all_data = getattr(ex, name)
                    base_data = all_data[0]
                    feats_data = all_data[1:]
                    has_vocab = (name == 'src' and src_vocab) or \
                        (name == 'tgt' and tgt_vocab)
                    if field.base_field.sequential and not has_vocab:
                        val = base_data
                        counters[name].update(val)
                    for (sub_n, sub_f), fd in zip(
                            field.feats_fields, feats_data):
                        # has_vocab for subs should always be false but...
                        has_vocab = (sub_n == 'src' and src_vocab) or \
                            (sub_n == 'tgt' and tgt_vocab)
                        if sub_f.sequential and not has_vocab:
                            val = fd
                            counters[sub_n].update(val)
                else:
                    # shouldn't have vocab, but may as well check
                    has_vocab = (name == 'src' and src_vocab) or \
                                (name == 'tgt' and tgt_vocab)
                    if field.sequential and not has_vocab:
                        val = getattr(ex, name, None)
                        counters[name].update(val)

        # Drop the none-using from memory but keep the last
        if i < len(train_dataset_files) - 1:
            dataset.examples = None
            gc.collect()
            del dataset.examples
            gc.collect()
            del dataset
            gc.collect()

    assert len(fields["tgt"]) == 1
    base_name, multifield = fields["tgt"][0]
    _build_field_vocab(multifield.base_field, counters[base_name])
    for name, field in [(base_name, multifield.base_field)] + \
            multifield.feats_fields:
        _build_field_vocab(field, counters[name])
        logger.info(" * %s vocab size: %d." % (name, len(field.vocab)))
    if data_type == 'text':
        assert len(fields["src"]) == 1
        base_name, multifield = fields["src"][0]
        _build_field_vocab(multifield.base_field, counters[base_name])
        for name, field in [(base_name, multifield.base_field)] + \
                multifield.feats_fields:
            _build_field_vocab(field, counters[name])
            logger.info(" * %s vocab size: %d." % (name, len(field.vocab)))
        if share_vocab:
            # `tgt_vocab_size` is ignored when sharing vocabularies
            logger.info(" * merging src and tgt vocab...")
            src_field = fields['src'][0][1].base_field
            tgt_field = fields['tgt'][0][1].base_field
            _merge_field_vocabs(
                src_field, tgt_field, vocab_size=src_vocab_size,
                min_freq=src_words_min_frequency)
            logger.info(" * merged vocab size: %d." % len(src_field.vocab))

    return fields  # is the return necessary?


def _merge_field_vocabs(src_field, tgt_field, vocab_size, min_freq):
    # in the long run, shouldn't it be possible to do this by calling
    # build_vocab with both the src and tgt data?
    specials = [tgt_field.unk_token, tgt_field.pad_token,
                tgt_field.init_token, tgt_field.eos_token]
    merged = sum(
        [src_field.vocab.freqs, tgt_field.vocab.freqs], Counter()
    )
    merged_vocab = Vocab(
        merged, specials=specials,
        max_size=vocab_size, min_freq=min_freq
    )
    src_field.vocab = merged_vocab
    tgt_field.vocab = merged_vocab
    assert len(src_field.vocab) == len(tgt_field.vocab)


def _read_vocab_file(vocab_path, tag):
    """
    Loads a vocabulary from the given path.
    :param vocabulary_path: path to load vocabulary from
    :param tag: tag for vocabulary (only used for logging)
    :return: vocabulary or None if path is null
    """
    logger.info("Loading {} vocabulary from {}".format(tag, vocab_path))

    if not os.path.exists(vocab_path):
        raise RuntimeError(
            "{} vocabulary not found at {}".format(tag, vocab_path))
    else:
        with codecs.open(vocab_path, 'r', 'utf-8') as f:
            return [line.strip().split()[0] for line in f if line.strip()]


class OrderedIterator(torchtext.data.Iterator):

    def create_batches(self):
        """ Create batches """
        if self.train:
            def _pool(data, random_shuffler):
                for p in torchtext.data.batch(data, self.batch_size * 100):
                    p_batch = torchtext.data.batch(
                        sorted(p, key=self.sort_key),
                        self.batch_size, self.batch_size_fn)
                    for b in random_shuffler(list(p_batch)):
                        yield b

            self.batches = _pool(self.data(), self.random_shuffler)
        else:
            self.batches = []
            for b in torchtext.data.batch(self.data(), self.batch_size,
                                          self.batch_size_fn):
                self.batches.append(sorted(b, key=self.sort_key))

    def __iter__(self):
        # temporary fix: See #1196
        for batch in super(OrderedIterator, self).__iter__():
            batch.src_is_text = isinstance(self.dataset, TextDataset)
            yield batch


class DatasetLazyIter(object):
    """
    dataset_paths: a list containing the locations of datasets
    fields (dict): fields dict for the datasets.
    batch_size (int): batch size.
    batch_size_fn: custom batch process function.
    device: the GPU device.
    is_train (bool): train or valid?
    """

    def __init__(self, dataset_paths, fields, batch_size, batch_size_fn,
                 device, is_train):
        self._paths = dataset_paths
        self.fields = fields
        self.batch_size = batch_size
        self.batch_size_fn = batch_size_fn
        self.device = device
        self.is_train = is_train

    def __iter__(self):
        paths = cycle(self._paths) if self.is_train else self._paths
        for path in paths:
            cur_dataset = torch.load(path)
            logger.info('Loading dataset from %s, number of examples: %d' %
                        (path, len(cur_dataset)))
            cur_dataset.fields = self.fields
            cur_iter = OrderedIterator(
                dataset=cur_dataset,
                batch_size=self.batch_size,
                batch_size_fn=self.batch_size_fn,
                device=self.device,
                train=self.is_train,
                sort=False,
                sort_within_batch=True,
                repeat=False
            )
            for batch in cur_iter:
                yield batch

            cur_dataset.examples = None
            gc.collect()
            del cur_dataset
            gc.collect()


def max_tok_len(new, count, sofar):
    """
    In token batching scheme, the number of sequences is limited
    such that the total number of src/tgt tokens (including padding)
    in a batch <= batch_size
    """
    # Maintains the longest src and tgt length in the current batch
    global max_src_in_batch, max_tgt_in_batch
    # Reset current longest length at a new batch (count=1)
    if count == 1:
        max_src_in_batch = 0
        max_tgt_in_batch = 0
    # Src: <bos> w1 ... wN <eos>
    max_src_in_batch = max(max_src_in_batch, len(new.src) + 2)
    # Tgt: w1 ... wN <eos>
    max_tgt_in_batch = max(max_tgt_in_batch, len(new.tgt) + 1)
    src_elements = count * max_src_in_batch
    tgt_elements = count * max_tgt_in_batch
    return max(src_elements, tgt_elements)


def build_dataset_iter(corpus_type, fields, opt, is_train=True):
    """
    This returns user-defined train/validate data iterator for the trainer
    to iterate over. We implement simple ordered iterator strategy here,
    but more sophisticated strategy like curriculum learning is ok too.
    """
    dataset_paths = sorted(glob.glob(opt.data + '.' + corpus_type + '*.pt'))
    batch_size = opt.batch_size if is_train else opt.valid_batch_size
    batch_fn = max_tok_len if is_train and opt.batch_type == "tokens" else None

    device = "cuda" if opt.gpu_ranks else "cpu"

    return DatasetLazyIter(dataset_paths, fields, batch_size, batch_fn,
                           device, is_train)<|MERGE_RESOLUTION|>--- conflicted
+++ resolved
@@ -12,12 +12,8 @@
 from torchtext.data import Field
 from torchtext.vocab import Vocab
 
-<<<<<<< HEAD
 from onmt.inputters.text_dataset import TextDataset, text_fields,\
     TextMultiField
-=======
-from onmt.inputters.text_dataset import TextDataset, text_fields
->>>>>>> 9c6e32a7
 from onmt.inputters.image_dataset import ImageDataset, image_fields
 from onmt.inputters.audio_dataset import AudioDataset, audio_fields
 from onmt.utils.logging import logger
@@ -177,18 +173,6 @@
     else:
         data = batch.__dict__[side]
         lengths = None
-<<<<<<< HEAD
-=======
-
-    if batch.src_is_text or side == 'tgt':  # this is temporary, see #1196
-        # cat together layers, producing a 3d output tensor for src text
-        # and for tgt (which is assumed to be text)
-        feat_start = side + "_feat_"
-        feat_names = sorted(k for k in batch.__dict__ if feat_start in k)
-        levels = [data] + [batch.__dict__[k] for k in feat_names]
-        data = torch.cat([level.unsqueeze(2) for level in levels], 2)
->>>>>>> 9c6e32a7
-
     return data, lengths
 
 
