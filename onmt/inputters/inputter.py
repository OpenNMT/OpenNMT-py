--- conflicted
+++ resolved
@@ -210,15 +210,9 @@
         (not use_tgt_len or min_tgt_len <= len(ex.tgt) <= max_tgt_len)
 
 
-<<<<<<< HEAD
-def build_dataset(fields, data_type, src_data_iter=None, src_path=None,
-                  src_dir=None, tgt_data_iter=None, tgt_path=None,
-                  src_seq_len=50, tgt_seq_len=50,
-=======
 def build_dataset(fields, data_type, src,
                   src_dir=None, tgt=None,
-                  src_seq_len=0, tgt_seq_len=0,
->>>>>>> 3fffe3c2
+                  src_seq_len=50, tgt_seq_len=50,
                   src_seq_length_trunc=0, tgt_seq_length_trunc=0,
                   dynamic_dict=False, sample_rate=0,
                   window_size=0, window_stride=0, window=None,
