# -*- coding: utf-8 -*-
import os
import math
import codecs
import torch
import pyonmttok
from onmt.constants import DefaultTokens


class IterOnDevice(object):
    """Sent items from `iterable` on `device_id` and yield."""

    def __init__(self, iterable, device_id):
        self.iterable = iterable
        self.device_id = device_id
        self.transforms = iterable.transforms

    @staticmethod
    def batch_to_device(tensor_batch, device_id):
        """Move `batch` to `device_id`, cpu if `device_id` < 0."""
        device = torch.device(device_id) if device_id >= 0 \
            else torch.device('cpu')
        for key in tensor_batch.keys():
            if key != 'src_ex_vocab':
                tensor_batch[key] = tensor_batch[key].to(device)

    def __iter__(self):
        for tensor_batch in self.iterable:
            self.batch_to_device(tensor_batch, self.device_id)
            yield tensor_batch


<<<<<<< HEAD
def build_vocab(opt):
=======
def build_vocab(opt, specials):
>>>>>>> 5addfe4d
    """ Build vocabs dict to be stored in the checkpoint
        based on vocab files having each line [token, count]
    Args:
        opt: src_vocab, tgt_vocab, src_feats_vocab
    Return:
        vocabs: {'src': pyonmttok.Vocab, 'tgt': pyonmttok.Vocab,
                 'src_feats' : {'feat0': pyonmttok.Vocab,
                                'feat1': pyonmttok.Vocab, ...},
                 'data_task': seq2seq or lm
                }
    """
    def _pad_vocab_to_multiple(vocab, multiple):
        vocab_size = len(vocab)
        if vocab_size % multiple == 0:
            return vocab
        target_size = int(math.ceil(vocab_size / multiple)) * multiple
        padding_tokens = ["{}{}".format(DefaultTokens.VOCAB_PAD, i)
                          for i in range(target_size - vocab_size)]
        vocab.add_fromtext(padding_tokens)
        return vocab

    vocabs = {}
    src_vocab = _read_vocab_file(opt.src_vocab, opt.src_words_min_frequency)

<<<<<<< HEAD
=======
    src_specials = list(specials['src'])
>>>>>>> 5addfe4d
    src_vocab = pyonmttok.build_vocab_from_tokens(
        src_vocab,
        maximum_size=opt.src_vocab_size,
        special_tokens=[DefaultTokens.UNK,
                        DefaultTokens.PAD,
                        DefaultTokens.BOS,
<<<<<<< HEAD
                        DefaultTokens.EOS])
=======
                        DefaultTokens.EOS] + src_specials)
>>>>>>> 5addfe4d
    src_vocab.default_id = src_vocab[DefaultTokens.UNK]
    if opt.vocab_size_multiple > 1:
        src_vocab = _pad_vocab_to_multiple(src_vocab, opt.vocab_size_multiple)
    vocabs['src'] = src_vocab
    if opt.share_vocab:
        vocabs['tgt'] = src_vocab
    else:
        tgt_vocab = _read_vocab_file(opt.tgt_vocab,
                                     opt.tgt_words_min_frequency)
<<<<<<< HEAD
=======
        tgt_specials = list(specials['tgt'])
>>>>>>> 5addfe4d
        tgt_vocab = pyonmttok.build_vocab_from_tokens(
            tgt_vocab,
            maximum_size=opt.tgt_vocab_size,
            special_tokens=[DefaultTokens.UNK,
                            DefaultTokens.PAD,
                            DefaultTokens.BOS,
<<<<<<< HEAD
                            DefaultTokens.EOS])
=======
                            DefaultTokens.EOS] + tgt_specials)
>>>>>>> 5addfe4d
        tgt_vocab.default_id = tgt_vocab[DefaultTokens.UNK]
        if opt.vocab_size_multiple > 1:
            tgt_vocab = _pad_vocab_to_multiple(tgt_vocab,
                                               opt.vocab_size_multiple)
        vocabs['tgt'] = tgt_vocab

    if opt.src_feats_vocab:
        src_feats = {}
        for feat_name, filepath in opt.src_feats_vocab.items():
            src_f_vocab = _read_vocab_file(filepath, 1)
            src_f_vocab = pyonmttok.build_vocab_from_tokens(
                src_f_vocab,
                maximum_size=0,
                minimum_frequency=1,
                special_tokens=[DefaultTokens.UNK,
                                DefaultTokens.PAD,
                                DefaultTokens.BOS,
                                DefaultTokens.EOS])
            src_f_vocab.default_id = src_f_vocab[DefaultTokens.UNK]
            if opt.vocab_size_multiple > 1:
                src_f_vocab = _pad_vocab_to_multiple(src_f_vocab,
                                                     opt.vocab_size_multiple)
            src_feats[feat_name] = src_f_vocab
        vocabs['src_feats'] = src_feats

    vocabs['data_task'] = opt.data_task

    return vocabs


def _read_vocab_file(vocab_path, min_count):
    """Loads a vocabulary from the given path.

    Args:
        vocab_path (str): Path to utf-8 text file containing vocabulary.
            Each token should be on a line, may followed with a count number
            seperate by space if `with_count`. No extra whitespace is allowed.
        min_count (int): retains only tokens with min_count frequency.
    """

    if not os.path.exists(vocab_path):
        raise RuntimeError(
            "Vocabulary not found at {}".format(vocab_path))
    else:
        with codecs.open(vocab_path, 'r', 'utf-8') as f:
            lines = [line.strip() for line in f if line.strip()]
            first_line = lines[0].split(None, 1)
            has_count = (len(first_line) == 2 and first_line[-1].isdigit())
            if has_count:
                vocab = []
                for line in lines:
                    if int(line.split(None, 1)[1]) >= min_count:
                        vocab.append(line.split(None, 1)[0])
            else:
                vocab = [line.strip().split()[0] for line in lines]
            return vocab


def vocabs_to_dict(vocabs):
    """
    Convert a dict of pyonmttok vocabs
    into a plain text dict to be saved in the checkpoint
    """
    vocabs_dict = {}
    vocabs_dict['src'] = vocabs['src'].ids_to_tokens
    vocabs_dict['tgt'] = vocabs['tgt'].ids_to_tokens
    if 'src_feats' in vocabs.keys():
        vocabs_dict['src_feats'] = {}
        for feat in vocabs['src_feats'].keys():
            vocabs_dict['src_feats'][feat] = \
                vocabs['src_feats'][feat].ids_to_tokens
    vocabs_dict['data_task'] = vocabs['data_task']
    return vocabs_dict


def dict_to_vocabs(vocabs_dict):
    """
    Convert a dict formatted vocabs (as stored in a checkpoint)
    into a dict of pyonmttok vocabs objects.
    """
    vocabs = {}
    vocabs['data_task'] = vocabs_dict['data_task']
    vocabs['src'] = pyonmttok.build_vocab_from_tokens(vocabs_dict['src'])
    if vocabs_dict['src'] == vocabs_dict['tgt']:
        vocabs['tgt'] = vocabs['src']
    else:
        vocabs['tgt'] = pyonmttok.build_vocab_from_tokens(vocabs_dict['tgt'])
    if 'src_feats' in vocabs_dict.keys():
        vocabs['src_feats'] = {}
        for feat in vocabs_dict['src_feats'].keys():
            vocabs['src_feats'][feat] = \
                pyonmttok.build_vocab_from_tokens(
                    vocabs_dict['src_feats'][feat])
    return vocabs<|MERGE_RESOLUTION|>--- conflicted
+++ resolved
@@ -30,11 +30,7 @@
             yield tensor_batch
 
 
-<<<<<<< HEAD
-def build_vocab(opt):
-=======
 def build_vocab(opt, specials):
->>>>>>> 5addfe4d
     """ Build vocabs dict to be stored in the checkpoint
         based on vocab files having each line [token, count]
     Args:
@@ -58,22 +54,14 @@
 
     vocabs = {}
     src_vocab = _read_vocab_file(opt.src_vocab, opt.src_words_min_frequency)
-
-<<<<<<< HEAD
-=======
     src_specials = list(specials['src'])
->>>>>>> 5addfe4d
     src_vocab = pyonmttok.build_vocab_from_tokens(
         src_vocab,
         maximum_size=opt.src_vocab_size,
         special_tokens=[DefaultTokens.UNK,
                         DefaultTokens.PAD,
                         DefaultTokens.BOS,
-<<<<<<< HEAD
-                        DefaultTokens.EOS])
-=======
                         DefaultTokens.EOS] + src_specials)
->>>>>>> 5addfe4d
     src_vocab.default_id = src_vocab[DefaultTokens.UNK]
     if opt.vocab_size_multiple > 1:
         src_vocab = _pad_vocab_to_multiple(src_vocab, opt.vocab_size_multiple)
@@ -83,21 +71,14 @@
     else:
         tgt_vocab = _read_vocab_file(opt.tgt_vocab,
                                      opt.tgt_words_min_frequency)
-<<<<<<< HEAD
-=======
         tgt_specials = list(specials['tgt'])
->>>>>>> 5addfe4d
         tgt_vocab = pyonmttok.build_vocab_from_tokens(
             tgt_vocab,
             maximum_size=opt.tgt_vocab_size,
             special_tokens=[DefaultTokens.UNK,
                             DefaultTokens.PAD,
                             DefaultTokens.BOS,
-<<<<<<< HEAD
-                            DefaultTokens.EOS])
-=======
                             DefaultTokens.EOS] + tgt_specials)
->>>>>>> 5addfe4d
         tgt_vocab.default_id = tgt_vocab[DefaultTokens.UNK]
         if opt.vocab_size_multiple > 1:
             tgt_vocab = _pad_vocab_to_multiple(tgt_vocab,
