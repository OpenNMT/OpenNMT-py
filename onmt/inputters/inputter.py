--- conflicted
+++ resolved
@@ -563,11 +563,8 @@
     """
 
     def __init__(self, dataset_paths, fields, batch_size, batch_size_fn,
-<<<<<<< HEAD
-                 batch_size_multiple, device, is_train):
-=======
-                 device, is_train, repeat=True, num_batches_multiple=1):
->>>>>>> 694c8fc5
+                 batch_size_multiple, device, is_train, repeat=True,
+                 num_batches_multiple=1):
         self._paths = dataset_paths
         self.fields = fields
         self.batch_size = batch_size
@@ -586,6 +583,7 @@
         cur_iter = OrderedIterator(
             dataset=cur_dataset,
             batch_size=self.batch_size,
+            batch_size_multiple=self.batch_size_multiple,
             batch_size_fn=self.batch_size_fn,
             device=self.device,
             train=self.is_train,
@@ -608,26 +606,7 @@
             # Cycle through the shards indefinitely.
             paths = cycle(paths)
         for path in paths:
-<<<<<<< HEAD
-            cur_dataset = torch.load(path)
-            logger.info('Loading dataset from %s, number of examples: %d' %
-                        (path, len(cur_dataset)))
-            cur_dataset.fields = self.fields
-            cur_iter = OrderedIterator(
-                cur_dataset,
-                self.batch_size,
-                batch_size_multiple=self.batch_size_multiple,
-                batch_size_fn=self.batch_size_fn,
-                device=self.device,
-                train=self.is_train,
-                sort=False,
-                sort_within_batch=True,
-                repeat=False
-            )
-            for batch in cur_iter:
-=======
             for batch in self._iter_dataset(path):
->>>>>>> 694c8fc5
                 yield batch
                 num_batches += 1
         if self.is_train and not self.repeat and \
@@ -681,17 +660,13 @@
 
     device = "cuda" if opt.gpu_ranks else "cpu"
 
-<<<<<<< HEAD
-    return DatasetLazyIter(dataset_paths, fields, batch_size, batch_fn,
-                           batch_size_multiple, device, is_train)
-=======
     return DatasetLazyIter(
         dataset_paths,
         fields,
         batch_size,
         batch_fn,
+        batch_size_multiple,
         device,
         is_train,
         repeat=not opt.single_pass,
-        num_batches_multiple=opt.accum_count * opt.world_size)
->>>>>>> 694c8fc5
+        num_batches_multiple=opt.accum_count * opt.world_size)