# -*- coding: utf-8 -*-
import os
from tqdm import tqdm

import torch
from torchtext.data import Field

from onmt.inputters.dataset_base import DatasetBase
from onmt.inputters.datareader_base import DataReaderBase

# imports of datatype-specific dependencies
try:
    import torchaudio
    import librosa
    import numpy as np
except ImportError:
    torchaudio, librosa, np = None, None, None


class AudioDataReader(DataReaderBase):
    """
    Args:
        sample_rate (int): sample_rate.
        window_size (float) : window size for spectrogram in seconds.
        window_stride (float): window stride for spectrogram in seconds.
        window (str): window type for spectrogram generation.
        normalize_audio (bool): subtract spectrogram by mean and divide
            by std or not.
        truncate (int or NoneType): maximum audio length
            (0 or None for unlimited).
    """

    def __init__(self, sample_rate=0, window_size=0, window_stride=0,
                 window=None, normalize_audio=True, truncate=None):
        self._check_deps()
        self.sample_rate = sample_rate
        self.window_size = window_size
        self.window_stride = window_stride
        self.window = window
        self.normalize_audio = normalize_audio
        self.truncate = truncate

    @classmethod
    def from_opt(cls, opt):
        return cls(sample_rate=opt.sample_rate, window_size=opt.window_size,
                   window_stride=opt.window_stride, window=opt.window)

    @classmethod
    def _check_deps(cls):
        if any([torchaudio is None, librosa is None, np is None]):
            cls._raise_missing_dep(
                "torchaudio", "librosa", "numpy")

    def extract_features(self, audio_path):
        # torchaudio loading options recently changed. It's probably
        # straightforward to rewrite the audio handling to make use of
        # up-to-date torchaudio, but in the meantime there is a legacy
        # method which uses the old defaults
        sound, sample_rate_ = torchaudio.legacy.load(audio_path)
        if self.truncate and self.truncate > 0:
            if sound.size(0) > self.truncate:
                sound = sound[:self.truncate]

        assert sample_rate_ == self.sample_rate, \
            'Sample rate of %s != -sample_rate (%d vs %d)' \
            % (audio_path, sample_rate_, self.sample_rate)

        sound = sound.numpy()
        if len(sound.shape) > 1:
            if sound.shape[1] == 1:
                sound = sound.squeeze()
            else:
                sound = sound.mean(axis=1)  # average multiple channels

        n_fft = int(self.sample_rate * self.window_size)
        win_length = n_fft
        hop_length = int(self.sample_rate * self.window_stride)
        # STFT
        d = librosa.stft(sound, n_fft=n_fft, hop_length=hop_length,
                         win_length=win_length, window=self.window)
        spect, _ = librosa.magphase(d)
        spect = np.log1p(spect)
        spect = torch.FloatTensor(spect)
        if self.normalize_audio:
            mean = spect.mean()
            std = spect.std()
            spect.add_(-mean)
            spect.div_(std)
        return spect

    def read(self, data, side, src_dir=None):
        """
        Args:
            data: sequence of audio paths or path containing these sequences
            src_dir (str): location of source audio files.
            side (str): 'src' or 'tgt'.

        Yields:
            a dictionary containing audio data for each line.
        """
        assert src_dir is not None and os.path.exists(src_dir),\
            "src_dir must be a valid directory if data_type is audio"

        if isinstance(data, str):
            data = DataReaderBase._read_file(data)

        for i, line in enumerate(tqdm(data)):
            line = line.decode("utf-8").strip()
            audio_path = os.path.join(src_dir, line)
            if not os.path.exists(audio_path):
                audio_path = line

            assert os.path.exists(audio_path), \
                'audio path %s not found' % line

<<<<<<< HEAD
            spect = self.extract_features(audio_path)
            yield {side: spect, side + '_path': line.strip(), 'indices': i}
=======
            spect = AudioDataset.extract_features(
                audio_path, sample_rate, truncate, window_size,
                window_stride, window, normalize_audio
            )

            yield {side: spect, side + '_path': line, 'indices': i}
>>>>>>> e12e8d0a


class AudioDataset(DatasetBase):
    @staticmethod
    def sort_key(ex):
        """ Sort using duration time of the sound spectrogram. """
        return ex.src.size(1)


class AudioSeqField(Field):
    def __init__(self, preprocessing=None, postprocessing=None,
                 include_lengths=False, batch_first=False, pad_index=0,
                 is_target=False):
        super(AudioSeqField, self).__init__(
            sequential=True, use_vocab=False, init_token=None,
            eos_token=None, fix_length=False, dtype=torch.float,
            preprocessing=preprocessing, postprocessing=postprocessing,
            lower=False, tokenize=None, include_lengths=include_lengths,
            batch_first=batch_first, pad_token=pad_index, unk_token=None,
            pad_first=False, truncate_first=False, stop_words=None,
            is_target=is_target
        )

    def pad(self, minibatch):
        assert not self.pad_first and not self.truncate_first \
               and not self.fix_length and self.sequential
        minibatch = list(minibatch)
        lengths = [x.size(1) for x in minibatch]
        max_len = max(lengths)
        nfft = minibatch[0].size(0)
        sounds = torch.full((len(minibatch), 1, nfft, max_len), self.pad_token)
        for i, (spect, len_) in enumerate(zip(minibatch, lengths)):
            sounds[i, :, :, 0:len_] = spect
        if self.include_lengths:
            return (sounds, lengths)
        return sounds

    def numericalize(self, arr, device=None):
        assert self.use_vocab is False
        if self.include_lengths and not isinstance(arr, tuple):
            raise ValueError("Field has include_lengths set to True, but "
                             "input data is not a tuple of "
                             "(data batch, batch lengths).")
        if isinstance(arr, tuple):
            arr, lengths = arr
            lengths = torch.tensor(lengths, dtype=torch.int, device=device)

        if self.postprocessing is not None:
            arr = self.postprocessing(arr, None)

        if self.sequential and not self.batch_first:
            arr.permute(3, 0, 1, 2)
        if self.sequential:
            arr = arr.contiguous()

        if self.include_lengths:
            return arr, lengths
        return arr


def audio_fields(base_name, **kwargs):
    audio = AudioSeqField(pad_index=0, batch_first=True, include_lengths=True)

    return [(base_name, audio)]<|MERGE_RESOLUTION|>--- conflicted
+++ resolved
@@ -113,17 +113,8 @@
             assert os.path.exists(audio_path), \
                 'audio path %s not found' % line
 
-<<<<<<< HEAD
             spect = self.extract_features(audio_path)
-            yield {side: spect, side + '_path': line.strip(), 'indices': i}
-=======
-            spect = AudioDataset.extract_features(
-                audio_path, sample_rate, truncate, window_size,
-                window_stride, window, normalize_audio
-            )
-
             yield {side: spect, side + '_path': line, 'indices': i}
->>>>>>> e12e8d0a
 
 
 class AudioDataset(DatasetBase):
