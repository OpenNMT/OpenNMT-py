--- conflicted
+++ resolved
@@ -120,18 +120,14 @@
             mask = torch.LongTensor(
                 [0] + [src_vocab.stoi[w] for w in tgt] + [0])
             example["alignment"] = mask
-<<<<<<< HEAD
         return src_vocab, example
 
     @property
     def can_copy(self):
         return False
-=======
-        return example
 
     @classmethod
     def _read_file(cls, path):
         with codecs.open(path, "r", "utf-8") as f:
             for line in f:
-                yield line
->>>>>>> d049092a
+                yield line