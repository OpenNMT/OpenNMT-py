--- conflicted
+++ resolved
@@ -341,22 +341,15 @@
                 if opts.dump_samples:
                     build_sub_vocab.queues[c_name][offset].put("blank")
                 continue
-<<<<<<< HEAD
-            src_line, tgt_line = maybe_example['src']['src'], maybe_example['tgt']['tgt']
+            src_line, tgt_line = (maybe_example['src']['src'],
+                                  maybe_example['tgt']['tgt'])
             src_line_pretty = src_line
             for feat_name, feat_line in maybe_example["src"].items():
                 if feat_name not in ["src", "src_original"]:
-                    sub_counter_src_feats[feat_name].update(feat_line.split(' '))
+                    sub_counter_src_feats[feat_name].update(
+                        feat_line.split(' '))
                     if opts.dump_samples:
                         src_line_pretty = append_features_to_example(src_line_pretty, feat_line)
-=======
-            src_line, tgt_line = (maybe_example['src']['src'],
-                                  maybe_example['tgt']['tgt'])
-            for feat_name, feat_line in maybe_example["src"].items():
-                if feat_name != "src":
-                    sub_counter_src_feats[feat_name].update(
-                        feat_line.split(' '))
->>>>>>> 71026eb6
             sub_counter_src.update(src_line.split(' '))
             sub_counter_tgt.update(tgt_line.split(' '))
             if opts.dump_samples:
