import torch
import pyonmttok
from onmt.constants import DefaultTokens, CorpusTask, ModelTask
from torch.nn.utils.rnn import pad_sequence
from onmt.utils.logging import logger
from collections import Counter


def parse_features(line, n_feats=0, defaults=None):
    text, feats = [], [[] for _ in range(n_feats)]
    check, count = 0, 0
    for token in line.split(' '):
        tok, *fts = token.strip().split("￨")
        check += len(fts)
        count += 1
        if not fts and defaults is not None:
            if isinstance(defaults, str):
                defaults = defaults.split("￨")
            assert len(defaults) == n_feats, "The number of provided defaults does not match the number of feats"
            fts = defaults
        assert len(fts) == n_feats, "The number of fetures does not match the expected number of features"
        text.append(tok)
        for i in range(n_feats):
            feats[i].append(fts[i])
    # Check if all tokens have features or none at all
    assert check == 0 or check == count*n_feats, "Some features are missing"
    return " ".join(text), [" ".join(x) for x in feats]


def text_sort_key(ex):
    """Sort using the number of tokens in the sequence."""
    if ex['tgt']:
        return max(len(ex['src']['src_ids']), len(ex['tgt']['tgt_ids']))
    return len(ex['src']['src_ids'])


def clean_example(maybe_example):
    maybe_example['src'] = {"src": ' '.join(maybe_example['src'])}
    # Make features part of src like
    # {'src': {'src': ..., 'feats': ....}
    maybe_example['src']['feats'] = [' '.join(x) for x in maybe_example["src_feats"]]
    if maybe_example['tgt'] is not None:
        maybe_example['tgt'] = {'tgt': ' '.join(maybe_example['tgt'])}
        maybe_example['tgt']['feats'] = [' '.join(x) for x in maybe_example["tgt_feats"]]
    if 'align' in maybe_example:
        maybe_example['align'] = ' '.join(maybe_example['align'])
    return maybe_example

<<<<<<< HEAD
    # Delete these fields as they are no longer needed
    del maybe_example['src_original']
    del maybe_example['tgt_original']
    del maybe_example['src_feats']
    del maybe_example['tgt_feats']

    # at this point an example looks like:
    # {'src': {'src': ..., 'feats': ....},
    #  'tgt': {'tgt': ..., 'feats': ....},
    #  'indices' : seq in bucket
    #  'align': ...,
    # }
=======
>>>>>>> edf41402

def process(task, bucket, **kwargs):
    """Returns valid transformed bucket from bucket."""
    _, transform, cid = bucket[0]
    # We apply the same TransformPipe to all the bucket
    processed_bucket = transform.batch_apply(
       bucket, is_train=(task == CorpusTask.TRAIN), corpus_name=cid)
    if processed_bucket:
        for i in range(len(processed_bucket)):
            (example, transform, cid) = processed_bucket[i]
            example = clean_example(example)
            processed_bucket[i] = example
        # at this point an example looks like:
        # {'src': {'src': ..., 'feat1': ...., 'feat2': ....},
        #  'tgt': {'tgt': ...},
        #  'src_original': ['tok1', ...'tokn'],
        #  'tgt_original': ['tok1', ...'tokm'],
        #  'indices' : seq in bucket
        #  'align': ...,
        # }
        return processed_bucket
    else:
        return None


def numericalize(vocabs, example):
    """
    """
    numeric = example
    numeric['src']['src_ids'] = []
    if vocabs['data_task'] == ModelTask.SEQ2SEQ:
        src_text = example['src']['src'].split()
        numeric['src']['src_ids'] = vocabs['src'](src_text)
        if example['tgt'] is not None:
            numeric['tgt']['tgt_ids'] = []
            tgt_text = example['tgt']['tgt'].split()
            numeric['tgt']['tgt_ids'] = \
                vocabs['tgt']([DefaultTokens.BOS] + tgt_text
                              + [DefaultTokens.EOS])

    elif vocabs['data_task'] == ModelTask.LANGUAGE_MODEL:
        src_text = example['src']['src'].split()
        numeric['src']['src_ids'] = \
            vocabs['src']([DefaultTokens.BOS] + src_text)
        if example['tgt'] is not None:
            numeric['tgt']['tgt_ids'] = []
            tgt_text = example['tgt']['tgt'].split()
            numeric['tgt']['tgt_ids'] = \
                vocabs['tgt'](tgt_text + [DefaultTokens.EOS])
    else:
        raise ValueError(
                f"Something went wrong with task {vocabs['data_task']}"
        )

    if 'src_feats' in vocabs.keys():
        for featname in vocabs['src_feats'].keys():
            src_feat = example['src'][featname].split()
            vf = vocabs['src_feats'][featname]
            # we'll need to change this if we introduce tgt feat
            numeric['src'][featname] = vf(src_feat)

    return numeric


def parse_align_idx(align_pharaoh):
    """
    Parse Pharaoh alignment into [[<src>, <tgt>], ...]
    """
    align_list = align_pharaoh.strip().split(' ')
    flatten_align_idx = []
    for align in align_list:
        try:
            src_idx, tgt_idx = align.split('-')
        except ValueError:
            logger.warning("{} in `{}`".format(align, align_pharaoh))
            logger.warning("Bad alignement line exists. Please check file!")
            raise
        flatten_align_idx.append([int(src_idx), int(tgt_idx)])
    return flatten_align_idx


def tensorify(vocabs, minibatch):
    """
    This function transforms a batch of example in tensors
    Each example looks like
    {'src': {'src': ..., 'feat1': ..., 'feat2': ..., 'src_ids': ...},
     'tgt': {'tgt': ..., 'tgt_ids': ...},
     'src_original': ['tok1', ...'tokn'],
     'tgt_original': ['tok1', ...'tokm'],
     'indices' : seq in bucket
     'align': ...,
    }
    Returns  Dict of batch Tensors
        {'src': [seqlen, batchsize, n_feats],
         'tgt' : [seqlen, batchsize, n_feats=1],
         'indices' : [batchsize],
         'srclen': [batchsize],
         'tgtlen': [batchsize],
         'align': alignment sparse tensor
        }
    """
    tensor_batch = {}
    tbatchsrc = [torch.LongTensor(ex['src']['src_ids']) for ex in minibatch]
    padidx = vocabs['src'][DefaultTokens.PAD]
    tbatchsrc = pad_sequence(tbatchsrc, batch_first=True,
                             padding_value=padidx)
    if len(minibatch[0]['src'].keys()) > 2:
        tbatchfs = [tbatchsrc]
        for feat in minibatch[0]['src'].keys():
            if feat not in ['src', 'src_ids']:
                tbatchfeat = [torch.LongTensor(ex['src'][feat])
                              for ex in minibatch]
                padidx = vocabs['src_feats'][feat][DefaultTokens.PAD]
                tbatchfeat = pad_sequence(tbatchfeat, batch_first=True,
                                          padding_value=padidx)
                tbatchfs.append(tbatchfeat)
        tbatchsrc = torch.stack(tbatchfs, dim=2)
    else:
        tbatchsrc = tbatchsrc[:, :, None]
    # Need to add features in last dimensions

    tensor_batch['src'] = tbatchsrc
    tensor_batch['indices'] = torch.LongTensor([ex['indices']
                                                for ex in minibatch])
    tensor_batch['srclen'] = torch.LongTensor([len(ex['src']['src_ids'])
                                               for ex in minibatch])

    if minibatch[0]['tgt'] is not None:
        tbatchtgt = [torch.LongTensor(ex['tgt']['tgt_ids'])
                     for ex in minibatch]
        padidx = vocabs['tgt'][DefaultTokens.PAD]
        tbatchtgt = pad_sequence(tbatchtgt, batch_first=True,
                                 padding_value=padidx)
        tbatchtgt = tbatchtgt[:, :, None]
        tbatchtgtlen = torch.LongTensor([len(ex['tgt']['tgt_ids'])
                                         for ex in minibatch])
        tensor_batch['tgt'] = tbatchtgt
        tensor_batch['tgtlen'] = tbatchtgtlen

    if 'align' in minibatch[0].keys() and minibatch[0]['align'] is not None:
        sparse_idx = []
        for i, ex in enumerate(minibatch):
            for src, tgt in parse_align_idx(ex['align']):
                sparse_idx.append([i, tgt + 1, src])
        tbatchalign = torch.LongTensor(sparse_idx)
        tensor_batch['align'] = tbatchalign

    if 'src_map' in minibatch[0].keys():
        src_vocab_size = max([max(ex['src_map']) for ex in minibatch]) + 1
        src_map = torch.zeros(len(tensor_batch['srclen']),
                              tbatchsrc.size(1),
                              src_vocab_size)
        for i, ex in enumerate(minibatch):
            for j, t in enumerate(ex['src_map']):
                src_map[i, j, t] = 1
        tensor_batch['src_map'] = src_map

    if 'alignment' in minibatch[0].keys():
        alignment = torch.zeros(len(tensor_batch['srclen']),
                                tbatchtgt.size(1)).long()
        for i, ex in enumerate(minibatch):
            alignment[i, :len(ex['alignment'])] = \
                torch.LongTensor(ex['alignment'])
        tensor_batch['alignment'] = alignment

    if 'src_ex_vocab' in minibatch[0].keys():
        tensor_batch['src_ex_vocab'] = [ex['src_ex_vocab']
                                        for ex in minibatch]

    return tensor_batch


def textbatch_to_tensor(vocabs, batch, is_train=False):
    """
    This is a hack to transform a simple batch of texts
    into a tensored batch to pass through _translate()
    """
    numeric = []
    infer_iter = []
    for i, ex in enumerate(batch):
        if isinstance(ex, bytes):
            ex = ex.decode("utf-8")
        if is_train:
            toks = ex
        else:
            toks = ex.strip("\n").split()
        idxs = vocabs['src'](toks)
        # Need to add features also in 'src'
        numeric.append({'src': {'src': toks,
                        'src_ids': idxs},
                        'srclen': len(toks),
                        'tgt': None,
                        'indices': i,
                        'align': None})
    numeric.sort(key=text_sort_key, reverse=True)
    infer_iter = [tensorify(vocabs, numeric)]
    return infer_iter


def _addcopykeys(vocabs, example):
    """Create copy-vocab and numericalize with it.
    In-place adds ``"src_map"`` to ``example``. That is the copy-vocab
    numericalization of the tokenized ``example["src"]``. If ``example``
    has a ``"tgt"`` key, adds ``"alignment"`` to example. That is the
    copy-vocab numericalization of the tokenized ``example["tgt"]``. The
    alignment has an initial and final UNK token to match the BOS and EOS
    tokens.
    Args:
        vocabs
        example (dict): An example dictionary with a ``"src"`` key and
            maybe a ``"tgt"`` key. (This argument changes in place!)
    Returns:
        ``example``, changed as described.
    """
    src = example['src']['src'].split()
    src_ex_vocab = pyonmttok.build_vocab_from_tokens(
        Counter(src),
        maximum_size=0,
        minimum_frequency=1,
        special_tokens=[DefaultTokens.UNK,
                        DefaultTokens.PAD,
                        DefaultTokens.BOS,
                        DefaultTokens.EOS])
    src_ex_vocab.default_id = src_ex_vocab[DefaultTokens.UNK]
    # make a small vocab containing just the tokens in the source sequence

    # Map source tokens to indices in the dynamic dict.
    example['src_map'] = src_ex_vocab(src)
    example['src_ex_vocab'] = src_ex_vocab

    if example['tgt'] is not None:
        if vocabs['data_task'] == ModelTask.SEQ2SEQ:
            tgt = [DefaultTokens.UNK] + example['tgt']['tgt'].split() \
                  + [DefaultTokens.UNK]
        elif vocabs['data_task'] == ModelTask.LANGUAGE_MODEL:
            tgt = example['tgt']['tgt'].split() \
                  + [DefaultTokens.UNK]
        example['alignment'] = src_ex_vocab(tgt)
    return example<|MERGE_RESOLUTION|>--- conflicted
+++ resolved
@@ -44,23 +44,15 @@
         maybe_example['tgt']['feats'] = [' '.join(x) for x in maybe_example["tgt_feats"]]
     if 'align' in maybe_example:
         maybe_example['align'] = ' '.join(maybe_example['align'])
-    return maybe_example
-
-<<<<<<< HEAD
+
     # Delete these fields as they are no longer needed
     del maybe_example['src_original']
     del maybe_example['tgt_original']
     del maybe_example['src_feats']
     del maybe_example['tgt_feats']
 
-    # at this point an example looks like:
-    # {'src': {'src': ..., 'feats': ....},
-    #  'tgt': {'tgt': ..., 'feats': ....},
-    #  'indices' : seq in bucket
-    #  'align': ...,
-    # }
-=======
->>>>>>> edf41402
+    return maybe_example
+
 
 def process(task, bucket, **kwargs):
     """Returns valid transformed bucket from bucket."""
@@ -75,9 +67,7 @@
             processed_bucket[i] = example
         # at this point an example looks like:
         # {'src': {'src': ..., 'feat1': ...., 'feat2': ....},
-        #  'tgt': {'tgt': ...},
-        #  'src_original': ['tok1', ...'tokn'],
-        #  'tgt_original': ['tok1', ...'tokm'],
+        #  'tgt': {'tgt': ..., 'feat1': ...., 'feat2': ....},
         #  'indices' : seq in bucket
         #  'align': ...,
         # }
