"""
This file handles the details of the loss function during training.

This includes: LossComputeBase and the standard NMTLossCompute, and
               sharded loss compute stuff.
"""
from __future__ import division
import torch
import torch.nn as nn
import onmt
import onmt.io


class LossComputeBase(nn.Module):
    """
    Class for managing efficient loss computation. Handles
    sharding next step predictions and accumulating mutiple
    loss computations


    Users can implement their own loss computation strategy by making
    subclass of this one.  Users need to implement the _compute_loss()
    and make_shard_state() methods.

    Args:
        generator (:obj:`nn.Module`) :
             module that maps the output of the decoder to a
             distribution over the target vocabulary.
        tgt_vocab (:obj:`Vocab`) :
             torchtext vocab object representing the target output
        normalzation (str): normalize by "sents" or "tokens"
    """

    def __init__(self, generator, tgt_vocab):
        super(LossComputeBase, self).__init__()
        self.generator = generator
        self.tgt_vocab = tgt_vocab
        self.padding_idx = tgt_vocab.stoi[onmt.io.PAD_WORD]

    def _make_shard_state(self, batch, output, range_, attns=None):
        """
        Make shard state dictionary for shards() to return iterable
        shards for efficient loss computation. Subclass must define
        this method to match its own _compute_loss() interface.
        Args:
            batch: the current batch.
            output: the predict output from the model.
            range_: the range of examples for computing, the whole
                    batch or a trunc of it?
            attns: the attns dictionary returned from the model.
        """
        return NotImplementedError

    def _compute_loss(self, batch, output, target, **kwargs):
        """
        Compute the loss. Subclass must define this method.

        Args:

            batch: the current batch.
            output: the predict output from the model.
            target: the validate target to compare output with.
            **kwargs(optional): additional info for computing loss.
        """
        return NotImplementedError

    def monolithic_compute_loss(self, batch, output, attns):
        """
        Compute the forward loss for the batch.

        Args:
          batch (batch): batch of labeled examples
          output (:obj:`FloatTensor`):
              output of decoder model `[tgt_len x batch x hidden]`
          attns (dict of :obj:`FloatTensor`) :
              dictionary of attention distributions
              `[tgt_len x batch x src_len]`
        Returns:
            :obj:`onmt.Statistics`: loss statistics
        """
        range_ = (0, batch.tgt.size(0))
        shard_state = self._make_shard_state(batch, output, range_, attns)
        _, batch_stats = self._compute_loss(batch, **shard_state)

        return batch_stats

    def sharded_compute_loss(self, batch, output, attns,
                             cur_trunc, trunc_size, shard_size,
                             normalization):
        """Compute the forward loss and backpropagate.  Computation is done
        with shards and optionally truncation for memory efficiency.

        Also supports truncated BPTT for long sequences by taking a
        range in the decoder output sequence to back propagate in.
        Range is from `(cur_trunc, cur_trunc + trunc_size)`.

        Note sharding is an exact efficiency trick to relieve memory
        required for the generation buffers. Truncation is an
        approximate efficiency trick to relieve the memory required
        in the RNN buffers.

        Args:
          batch (batch) : batch of labeled examples
          output (:obj:`FloatTensor`) :
              output of decoder model `[tgt_len x batch x hidden]`
          attns (dict) : dictionary of attention distributions
              `[tgt_len x batch x src_len]`
          cur_trunc (int) : starting position of truncation window
          trunc_size (int) : length of truncation window
          shard_size (int) : maximum number of examples in a shard
          normalization (int) : Loss is divided by this number

        Returns:
            :obj:`onmt.Statistics`: validation loss statistics

        """
        batch_stats = onmt.Statistics()
        range_ = (cur_trunc, cur_trunc + trunc_size)
        shard_state = self._make_shard_state(batch, output, range_, attns)

        for shard in shards(shard_state, shard_size):
            loss, stats = self._compute_loss(batch, **shard)
<<<<<<< HEAD

=======
>>>>>>> e74814a3
            loss.div(float(normalization)).backward()
            batch_stats.update(stats)

        return batch_stats

    def _stats(self, loss, scores, target):
        """
        Args:
            loss (:obj:`FloatTensor`): the loss computed by the loss criterion.
            scores (:obj:`FloatTensor`): a score for each possible output
            target (:obj:`FloatTensor`): true targets

        Returns:
            :obj:`Statistics` : statistics for this batch.
        """
        pred = scores.max(1)[1]
        non_padding = target.ne(self.padding_idx)
        num_correct = pred.eq(target) \
                          .masked_select(non_padding) \
                          .long().sum()
        return onmt.Statistics(loss.data.cpu().numpy(),
                               non_padding.long().sum().data.cpu().numpy(),
                               num_correct.data.cpu().numpy())

    def _bottle(self, v):
        return v.view(-1, v.size(2))

    def _unbottle(self, v, batch_size):
        return v.view(-1, batch_size, v.size(1))


class NMTLossCompute(LossComputeBase):
    """
    Standard NMT Loss Computation.
    """

    def __init__(self, generator, tgt_vocab, normalization="sents",
                 label_smoothing=0.0):
        super(NMTLossCompute, self).__init__(generator, tgt_vocab)
        assert (label_smoothing >= 0.0 and label_smoothing <= 1.0)
        if label_smoothing > 0:
            # When label smoothing is turned on,
            # KL-divergence between q_{smoothed ground truth prob.}(w)
            # and p_{prob. computed by model}(w) is minimized.
            # If label smoothing value is set to zero, the loss
            # is equivalent to NLLLoss or CrossEntropyLoss.
            # All non-true labels are uniformly set to low-confidence.
            self.criterion = nn.KLDivLoss(size_average=False)
            one_hot = torch.randn(1, len(tgt_vocab))
            one_hot.fill_(label_smoothing / (len(tgt_vocab) - 2))
            one_hot[0][self.padding_idx] = 0
            self.register_buffer('one_hot', one_hot)
        else:
            weight = torch.ones(len(tgt_vocab))
            weight[self.padding_idx] = 0
            self.criterion = nn.NLLLoss(weight, size_average=False)
        self.confidence = 1.0 - label_smoothing

    def _make_shard_state(self, batch, output, range_, attns=None):
        return {
            "output": output,
            "target": batch.tgt[range_[0] + 1: range_[1]],
        }

    def _compute_loss(self, batch, output, target):
        scores = self.generator(self._bottle(output))

        gtruth = target.view(-1)
        if self.confidence < 1:
            tdata = gtruth.data
            mask = torch.nonzero(tdata.eq(self.padding_idx)).squeeze()
            log_likelihood = torch.gather(scores.data, 1, tdata.unsqueeze(1))
            tmp_ = self.one_hot.repeat(gtruth.size(0), 1)
            tmp_.scatter_(1, tdata.unsqueeze(1), self.confidence)
            if mask.numel() > 0:
                log_likelihood.index_fill_(0, mask, 0)
                tmp_.index_fill_(0, mask, 0)
            gtruth = tmp_
        loss = self.criterion(scores, gtruth)
        if self.confidence < 1:
            # Default: report smoothed ppl.
            # loss_data = -log_likelihood.sum(0)
            loss_data = loss.data.clone()
        else:
            loss_data = loss.data.clone()

        stats = self._stats(loss_data, scores.data, target.view(-1).data)

        return loss, stats


def filter_shard_state(state, shard_size=None):
    for k, v in state.items():
        if shard_size is None:
            yield k, v

        if v is not None:
            v_split = []
            if isinstance(v, torch.Tensor):
                for v_chunk in torch.split(v, shard_size):
                    v_chunk = v_chunk.data.clone()
                    v_chunk.requires_grad = v.requires_grad
                    v_split.append(v_chunk)
            yield k, (v, v_split)


def shards(state, shard_size, eval=False):
    """
    Args:
        state: A dictionary which corresponds to the output of
               *LossCompute._make_shard_state(). The values for
               those keys are Tensor-like or None.
        shard_size: The maximum size of the shards yielded by the model.
        eval: If True, only yield the state, nothing else.
              Otherwise, yield shards.

    Yields:
        Each yielded shard is a dict.

    Side effect:
        After the last shard, this function does back-propagation.
    """
    if eval:
        yield filter_shard_state(state)
    else:
        # non_none: the subdict of the state dictionary where the values
        # are not None.
        non_none = dict(filter_shard_state(state, shard_size))

        # Now, the iteration:
        # state is a dictionary of sequences of tensor-like but we
        # want a sequence of dictionaries of tensors.
        # First, unzip the dictionary into a sequence of keys and a
        # sequence of tensor-like sequences.
        keys, values = zip(*((k, [v_chunk for v_chunk in v_split])
                             for k, (_, v_split) in non_none.items()))

        # Now, yield a dictionary for each shard. The keys are always
        # the same. values is a sequence of length #keys where each
        # element is a sequence of length #shards. We want to iterate
        # over the shards, not over the keys: therefore, the values need
        # to be re-zipped by shard and then each shard can be paired
        # with the keys.
        for shard_tensors in zip(*values):
            yield dict(zip(keys, shard_tensors))

        # Assumed backprop'd
        variables = []
        for k, (v, v_split) in non_none.items():
            if isinstance(v, torch.Tensor) and state[k].requires_grad:
                variables.extend(zip(torch.split(state[k], shard_size),
                                     [v_chunk.grad for v_chunk in v_split]))
        inputs, grads = zip(*variables)
        torch.autograd.backward(inputs, grads)<|MERGE_RESOLUTION|>--- conflicted
+++ resolved
@@ -120,10 +120,6 @@
 
         for shard in shards(shard_state, shard_size):
             loss, stats = self._compute_loss(batch, **shard)
-<<<<<<< HEAD
-
-=======
->>>>>>> e74814a3
             loss.div(float(normalization)).backward()
             batch_stats.update(stats)
 
