--- conflicted
+++ resolved
@@ -612,13 +612,10 @@
 
     def beam_update(self, idx, positions, beam_size):
         for e in self._all:
-<<<<<<< HEAD
             if e is None:
                 # NOTE i'm not sure why it's needed
                 continue
-            a, br, d = e.size()
-            sent_states = e.view(a, beam_size, br // beam_size, d)[:, :, idx]
-=======
+
             sizes = e.size()
             br = sizes[1]
             if len(sizes) == 3:
@@ -630,7 +627,6 @@
                                      sizes[2],
                                      sizes[3])[:, :, idx]
 
->>>>>>> 3bd51907
             sent_states.data.copy_(
                 sent_states.data.index_select(1, positions))
 
