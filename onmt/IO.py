# -*- coding: utf-8 -*-

import codecs
from collections import Counter, defaultdict
from itertools import chain, count

import torch
import torchtext.data
import torchtext.vocab

PAD_WORD = '<blank>'
UNK = 0
BOS_WORD = '<s>'
EOS_WORD = '</s>'


def __getstate__(self):
    return dict(self.__dict__, stoi=dict(self.stoi))


def __setstate__(self, state):
    self.__dict__.update(state)
    self.stoi = defaultdict(lambda: 0, self.stoi)


torchtext.vocab.Vocab.__getstate__ = __getstate__
torchtext.vocab.Vocab.__setstate__ = __setstate__


def extract_features(tokens):
    "Given a list of token separate out words and features (if any)."

    split_tokens = [token.split(u"￨") for token in tokens]
    split_tokens = [token for token in split_tokens if token[0]]
    token_size = len(split_tokens[0])
    assert all(len(token) == token_size for token in split_tokens), \
        "all words must have the same number of features"
    words_and_features = list(zip(*split_tokens))
    words = words_and_features[0]
    features = words_and_features[1:]
    return words, features, token_size - 1


def merge_vocabs(vocabs, vocab_size=None):
    """
    Merge individual vocabularies (assumed to be generated from disjoint
    documents) into a larger vocabulary.

    Args:
        vocabs: `torchtext.vocab.Vocab` vocabularies to be merged
        vocab_size: `int` the final vocabulary size. `None` for no limit.
    Return:
        `torchtext.vocab.Vocab`
    """
    merged = Counter(chain(*[vocab.freqs for vocab in vocabs]))
    return torchtext.vocab.Vocab(merged,
                                 specials=[PAD_WORD, BOS_WORD, EOS_WORD],
                                 max_size=vocab_size)


def make_features(batch, side):
    """
    Args:
        batch (Variable): a batch of source or target data.
        side (str): for source or for target.
    Returns:
        A sequence of src/tgt tensors with optional feature tensors
        of size (len x batch).
    """
    assert side in ['src', 'tgt']
    if isinstance(batch.__dict__[side], tuple):
        data = batch.__dict__[side][0]
    else:
        data = batch.__dict__[side]
    feat_start = side + "_feat_"
    features = sorted(batch.__dict__[k]
                      for k in batch.__dict__ if feat_start in k)
    levels = [data] + features
    return torch.cat([level.unsqueeze(2) for level in levels], 2)


def join_dicts(*args):
    """
    args: dictionaries with disjoint keys
    returns: a single dictionary that has the union of these keys
    """
    return dict(chain(*[d.items() for d in args]))


class OrderedIterator(torchtext.data.Iterator):
    def create_batches(self):
        if self.train:
            self.batches = torchtext.data.pool(
                self.data(), self.batch_size,
                self.sort_key, self.batch_size_fn,
                random_shuffler=self.random_shuffler)
        else:
            self.batches = []
            for b in torchtext.data.batch(self.data(), self.batch_size,
                                          self.batch_size_fn):
                self.batches.append(sorted(b, key=self.sort_key))


class ONMTDataset(torchtext.data.Dataset):
    """Defines a dataset for machine translation."""

    @staticmethod
    def sort_key(ex):
        "Sort in reverse size order"
        return -len(ex.src)

    def __init__(self, src_path, tgt_path, fields, opt,
                 src_img_dir=None, dw_path=None, **kwargs):
        """
        Create a TranslationDataset given paths and fields.

        src_path: location of source-side data
        tgt_path: location of target-side data or None. If it exists, it
                  source and target data must be the same length.
        fields:
        src_img_dir: if not None, uses images instead of text for the
                     source. TODO: finish
        dw_path: location of datum-weights or None. If it exists, it
                  must be the same length as source and target.
        """
        if src_img_dir:
            self.type_ = "img"
        else:
            self.type_ = "text"

        if self.type_ == "text":
            self.src_vocabs = []
            src_truncate = 0 if opt is None else opt.src_seq_length_trunc
            src_point = next(self._read_corpus_file(src_path, src_truncate))
            self.nfeatures = src_point[2]
            src_data = self._read_corpus_file(src_path, src_truncate)
            src_examples = self._construct_examples(src_data, "src")
        else:
            # TODO finish this.
            if not transforms:
                load_image_libs()

        if tgt_path is not None:
            tgt_truncate = 0 if opt is None else opt.tgt_seq_length_trunc
            tgt_data = self._read_corpus_file(tgt_path, tgt_truncate)
            # assert len(src_data) == len(tgt_data), \
            #     "Len src and tgt do not match"
            tgt_examples = self._construct_examples(tgt_data, "tgt")
        else:
            tgt_examples = None

        # datum-weights
        if tgt_path and dw_path:
            # dw_examples = [{"dw": 1} for _ in tgt_data]
            # dw_truncate = 0
            # dw_data = self._read_corpus_file(dw_path, dw_truncate)
            with codecs.open(dw_path, "r", "utf-8") as corpus_file:
                # lines = (line.split() for line in corpus_file)
                dw_data = [float(line) for line in corpus_file]

            assert len(src_data) == len(dw_data), \
                "Len src and dw do not match"
            dw_examples = [{"dw": dw} for dw in dw_data]
        else:
            dw_examples = None

        # examples: one for each src line or (src, tgt) line pair.
        # Each element is a dictionary whose keys represent at minimum
        # the src tokens and their indices and potentially also the
        # src and tgt features and alignment information.
<<<<<<< HEAD
        if tgt_examples and dw_path:
            examples = [join_dicts(src, tgt, dw)
                        for src, tgt, dw in zip(src_examples,
                                                tgt_examples,
                                                dw_examples)]
        elif tgt_examples:
            examples = [join_dicts(src, tgt)
                        for src, tgt in zip(src_examples, tgt_examples)]
=======
        if tgt_examples is not None:
            examples = (join_dicts(src, tgt)
                        for src, tgt in zip(src_examples, tgt_examples))
>>>>>>> d748ad1a
        else:
            examples = src_examples

        def dynamic_dict(examples):
            for example in examples:
                src = example["src"]
                src_vocab = torchtext.vocab.Vocab(Counter(src))
                self.src_vocabs.append(src_vocab)
                # mapping source tokens to indices in the dynamic dict
                src_map = torch.LongTensor([src_vocab.stoi[w] for w in src])
                example["src_map"] = src_map

                if "tgt" in example:
                    tgt = example["tgt"]
                    mask = torch.LongTensor(
                        [0] + [src_vocab.stoi[w] for w in tgt] + [0])
                    example["alignment"] = mask
                yield example

        if opt is None or opt.dynamic_dict:
            examples = dynamic_dict(examples)

        # Peek at the first to see which fields are used.
        ex = next(examples)
        keys = ex.keys()
        fields = [(k, fields[k])
                  for k in (list(keys) + ["indices"])]

        def construct_final(examples):
            for i, ex in enumerate(examples):
                yield torchtext.data.Example.fromlist(
                    [ex[k] for k in keys] + [i],
                    fields)

        def filter_pred(example):
            return 0 < len(example.src) <= opt.src_seq_length \
                and 0 < len(example.tgt) <= opt.tgt_seq_length

        super(ONMTDataset, self).__init__(
            construct_final(chain([ex], examples)),
            fields,
            filter_pred if opt is not None
            else None)

    def _read_corpus_file(self, path, truncate):
        """
        path: location of a src or tgt file
        truncate: maximum sequence length (0 for unlimited)

        returns: (word, features, nfeat) triples for each line
        """
        with codecs.open(path, "r", "utf-8") as corpus_file:
            lines = (line.split() for line in corpus_file)
            if truncate:
                lines = (line[:truncate] for line in lines)
            for line in lines:
                yield extract_features(line)

    def _construct_examples(self, lines, side):
        assert side in ["src", "tgt"]
        for line in lines:
            words, feats, _ = line
            example_dict = {side: words}
            if feats:
                prefix = side + "_feat_"
                example_dict.update((prefix + str(j), f)
                                    for j, f in enumerate(feats))
            yield example_dict

    def __getstate__(self):
        return self.__dict__

    def __setstate__(self, d):
        self.__dict__.update(d)

    def __reduce_ex__(self, proto):
        "This is a hack. Something is broken with torch pickle."
        return super(ONMTDataset, self).__reduce_ex__()

    def collapse_copy_scores(self, scores, batch, tgt_vocab):
        """Given scores from an expanded dictionary
        corresponeding to a batch, sums together copies,
        with a dictionary word when it is ambigious.
        """
        offset = len(tgt_vocab)
        for b in range(batch.batch_size):
            index = batch.indices.data[b]
            src_vocab = self.src_vocabs[index]
            for i in range(1, len(src_vocab)):
                sw = src_vocab.itos[i]
                ti = tgt_vocab.stoi[sw]
                if ti != 0:
                    scores[:, b, ti] += scores[:, b, offset + i]
                    scores[:, b, offset + i].fill_(1e-20)
        return scores

    @staticmethod
    def load_fields(vocab):
        vocab = dict(vocab)
        fields = ONMTDataset.get_fields(
            len(ONMTDataset.collect_features(vocab)))
        for k, v in vocab.items():
            # Hack. Can't pickle defaultdict :(
            v.stoi = defaultdict(lambda: 0, v.stoi)
            fields[k].vocab = v
        return fields

    @staticmethod
    def save_vocab(fields):
        vocab = []
        for k, f in fields.items():
            if 'vocab' in f.__dict__:
                f.vocab.stoi = dict(f.vocab.stoi)
                vocab.append((k, f.vocab))
        return vocab

    @staticmethod
    def collect_features(fields, side="src"):
        assert side in ["src", "tgt"]
        feats = []
        for j in count():
            key = side + "_feat_" + str(j)
            if key not in fields:
                break
            feats.append(key)
        return feats

    @staticmethod
    def collect_feature_dicts(fields):
        feature_dicts = []
        for j in count():
            key = "src_feat_" + str(j)
            if key not in fields:
                break
            feature_dicts.append(fields[key].vocab)
        return feature_dicts

    @staticmethod
    def get_fields(nFeatures=0):
        fields = {}
        fields["src"] = torchtext.data.Field(
            pad_token=PAD_WORD,
            include_lengths=True)

        # fields = [("src_img", torchtext.data.Field(
        #     include_lengths=True))]

        for j in range(nFeatures):
            fields["src_feat_"+str(j)] = \
                torchtext.data.Field(pad_token=PAD_WORD)

        fields["tgt"] = torchtext.data.Field(
            init_token=BOS_WORD, eos_token=EOS_WORD,
            pad_token=PAD_WORD)

        # Added datum weight field
        fields["dw"] = torchtext.data.Field()

        def make_src(data, _):
            src_size = max([t.size(0) for t in data])
            src_vocab_size = max([t.max() for t in data]) + 1
            alignment = torch.zeros(src_size, len(data), src_vocab_size)
            for i, sent in enumerate(data):
                for j, t in enumerate(sent):
                    alignment[j, i, t] = 1
            return alignment

        fields["src_map"] = torchtext.data.Field(
            use_vocab=False, tensor_type=torch.FloatTensor,
            postprocessing=make_src, sequential=False)

        def make_tgt(data, _):
            tgt_size = max([t.size(0) for t in data])
            alignment = torch.zeros(tgt_size, len(data)).long()
            for i, sent in enumerate(data):
                alignment[:sent.size(0), i] = sent
            return alignment

        fields["alignment"] = torchtext.data.Field(
            use_vocab=False, tensor_type=torch.LongTensor,
            postprocessing=make_tgt, sequential=False)

        fields["indices"] = torchtext.data.Field(
            use_vocab=False, tensor_type=torch.LongTensor,
            sequential=False)

        return fields

    @staticmethod
    def build_vocab(train, opt):
        fields = train.fields
        fields["src"].build_vocab(train, max_size=opt.src_vocab_size,
                                  min_freq=opt.src_words_min_frequency)
        for j in range(train.nfeatures):
            fields["src_feat_" + str(j)].build_vocab(train)
        fields["tgt"].build_vocab(train, max_size=opt.tgt_vocab_size,
                                  min_freq=opt.tgt_words_min_frequency)

        # Merge the input and output vocabularies.
        if opt.share_vocab:
            # `tgt_vocab_size` is ignored when sharing vocabularies
            merged_vocab = merge_vocabs(
                [fields["src"].vocab, fields["tgt"].vocab],
                vocab_size=opt.src_vocab_size)
            fields["src"].vocab = merged_vocab
            fields["tgt"].vocab = merged_vocab


def load_image_libs():
    "Conditional import of torch image libs."
    global Image, transforms
    from PIL import Image
    from torchvision import transforms<|MERGE_RESOLUTION|>--- conflicted
+++ resolved
@@ -168,20 +168,14 @@
         # Each element is a dictionary whose keys represent at minimum
         # the src tokens and their indices and potentially also the
         # src and tgt features and alignment information.
-<<<<<<< HEAD
-        if tgt_examples and dw_path:
-            examples = [join_dicts(src, tgt, dw)
+        if tgt_examples is not None and dw_path:
+            examples = (join_dicts(src, tgt, dw)
                         for src, tgt, dw in zip(src_examples,
                                                 tgt_examples,
-                                                dw_examples)]
-        elif tgt_examples:
-            examples = [join_dicts(src, tgt)
-                        for src, tgt in zip(src_examples, tgt_examples)]
-=======
-        if tgt_examples is not None:
+                                                dw_examples))
+        elif tgt_examples is not None:
             examples = (join_dicts(src, tgt)
                         for src, tgt in zip(src_examples, tgt_examples))
->>>>>>> d748ad1a
         else:
             examples = src_examples
 
