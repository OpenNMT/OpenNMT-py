--- conflicted
+++ resolved
@@ -108,20 +108,13 @@
     """
 
     def __init__(self, model, train_loss, valid_loss, optim,
-<<<<<<< HEAD
                  trunc_size=0, shard_size=32, norm_method="sents",
                  accum_count=[1], accum_steps=[0],
                  n_gpu=1, gpu_rank=1, gpu_verbose_level=0,
-                 report_manager=None, model_saver=None, is_bert=False,
-=======
-                 trunc_size=0, shard_size=32,
-                 norm_method="sents", accum_count=[1],
-                 accum_steps=[0],
-                 n_gpu=1, gpu_rank=1, gpu_verbose_level=0,
                  report_manager=None, with_align=False, model_saver=None,
->>>>>>> b98fb3d7
                  average_decay=0, average_every=1, model_dtype='fp32',
-                 earlystopper=None, dropout=[0.3], dropout_steps=[0]):
+                 earlystopper=None, dropout=[0.3], dropout_steps=[0],
+                 is_bert=False):
         # Basic attributes.
         self.model = model
         self.train_loss = train_loss
@@ -368,16 +361,11 @@
                     tgt = batch.tgt
 
                     # F-prop through the model.
-                    outputs, attns = valid_model(src, tgt, src_lengths)
-
-<<<<<<< HEAD
+                    outputs, attns = valid_model(src, tgt, src_lengths,
+                                                 with_align=self.with_align)
+
                     # Compute loss.
                     _, batch_stats = self.valid_loss(batch, outputs, attns)
-=======
-                # F-prop through the model.
-                outputs, attns = valid_model(src, tgt, src_lengths,
-                                             with_align=self.with_align)
->>>>>>> b98fb3d7
 
                     # Update statistics.
                     stats.update(batch_stats)
