--- conflicted
+++ resolved
@@ -305,7 +305,6 @@
         # Let's clean the GPUs before training loop
         torch.cuda.empty_cache()
 
-<<<<<<< HEAD
         prof = torch.profiler.profile(
                 schedule=torch.profiler.schedule(wait=1, warmup=1, active=3, repeat=2),
                 on_trace_ready=torch.profiler.tensorboard_trace_handler('./log/onmtprof'),
@@ -313,11 +312,8 @@
                 with_stack=True)
         prof.start()
 
-        for i, (batches, normalization) in enumerate(
-                self._accum_batches(train_iter)):
-=======
         for i, (batches, normalization) in enumerate(self._accum_batches(train_iter)):
->>>>>>> d61467ee
+
             step = self.optim.training_step
             # UPDATE DROPOUT
             self._maybe_update_dropout(step)
