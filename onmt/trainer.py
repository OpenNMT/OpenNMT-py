--- conflicted
+++ resolved
@@ -276,12 +276,10 @@
                     shard_size=self.shard_size,
                     trunc_start=j,
                     trunc_size=trunc_size)
-<<<<<<< HEAD
-                self.optim.backward(loss)
-=======
+
                 if loss is not None:
-                    loss.backward()
->>>>>>> a850f4a7
+                    self.optim.backward(loss)
+
                 total_stats.update(batch_stats)
                 report_stats.update(batch_stats)
 
