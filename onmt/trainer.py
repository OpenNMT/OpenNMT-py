"""
    This is the loadable seq2seq trainer library that is
    in charge of training details, loss compute, and statistics.
    See train.py for a use case of this library.

    Note: To make this a general library, we implement *only*
          mechanism things here(i.e. what to do), and leave the strategy
          things to users(i.e. how to do it). Also see train.py(one of the
          users of this library) for the strategy things we do.
"""

from copy import deepcopy
import itertools
import torch

import onmt.utils
from onmt.utils.logging import logger


def build_trainer(opt, device_id, model, fields, optim, model_saver=None):
    """
    Simplify `Trainer` creation based on user `opt`s*

    Args:
        opt (:obj:`Namespace`): user options (usually from argument parsing)
        model (:obj:`onmt.models.NMTModel`): the model to train
        fields (dict): dict of fields
        optim (:obj:`onmt.utils.Optimizer`): optimizer used during training
        data_type (str): string describing the type of data
            e.g. "text", "img", "audio"
        model_saver(:obj:`onmt.models.ModelSaverBase`): the utility object
            used to save the model
    """
    tgt_field = fields['tgt'][0][1].base_field
    train_loss = onmt.utils.loss.build_loss_compute(model, tgt_field, opt)
    valid_loss = onmt.utils.loss.build_loss_compute(
        model, tgt_field, opt, train=False)

    trunc_size = opt.truncated_decoder  # Badly named...
    shard_size = opt.max_generator_batches
    norm_method = opt.normalization
    grad_accum_count = opt.accum_count
    n_gpu = opt.world_size
    average_decay = opt.average_decay
    average_every = opt.average_every
    if device_id >= 0:
        gpu_rank = opt.gpu_ranks[device_id]
    else:
        gpu_rank = 0
        n_gpu = 0
    gpu_verbose_level = opt.gpu_verbose_level

    report_manager = onmt.utils.build_report_manager(opt)
    trainer = onmt.Trainer(model, train_loss, valid_loss, optim, trunc_size,
                           shard_size, norm_method,
                           grad_accum_count, n_gpu, gpu_rank,
                           gpu_verbose_level, report_manager,
                           model_saver=model_saver if gpu_rank == 0 else None,
                           average_decay=average_decay,
                           average_every=average_every)
    return trainer


class Trainer(object):
    """
    Class that controls the training process.

    Args:
            model(:py:class:`onmt.models.model.NMTModel`): translation model
                to train
            train_loss(:obj:`onmt.utils.loss.LossComputeBase`):
               training loss computation
            valid_loss(:obj:`onmt.utils.loss.LossComputeBase`):
               training loss computation
            optim(:obj:`onmt.utils.optimizers.Optimizer`):
               the optimizer responsible for update
            trunc_size(int): length of truncated back propagation through time
            shard_size(int): compute loss in shards of this size for efficiency
            data_type(string): type of the source input: [text|img|audio]
            norm_method(string): normalization methods: [sents|tokens]
            grad_accum_count(int): accumulate gradients this many times.
            report_manager(:obj:`onmt.utils.ReportMgrBase`):
                the object that creates reports, or None
            model_saver(:obj:`onmt.models.ModelSaverBase`): the saver is
                used to save a checkpoint.
                Thus nothing will be saved if this parameter is None
    """

    def __init__(self, model, train_loss, valid_loss, optim,
                 trunc_size=0, shard_size=32,
                 norm_method="sents", grad_accum_count=1, n_gpu=1, gpu_rank=1,
                 gpu_verbose_level=0, report_manager=None, model_saver=None,
                 average_decay=0, average_every=1):
        # Basic attributes.
        self.model = model
        self.train_loss = train_loss
        self.valid_loss = valid_loss
        self.optim = optim
        self.trunc_size = trunc_size
        self.shard_size = shard_size
        self.norm_method = norm_method
        self.grad_accum_count = grad_accum_count
        self.n_gpu = n_gpu
        self.gpu_rank = gpu_rank
        self.gpu_verbose_level = gpu_verbose_level
        self.report_manager = report_manager
        self.model_saver = model_saver
        self.average_decay = average_decay
        self.moving_average = None
        self.average_every = average_every

        assert grad_accum_count > 0
        if grad_accum_count > 1:
            assert self.trunc_size == 0, \
                """To enable accumulated gradients,
                   you must disable target sequence truncating."""

        # Set model in training mode.
        self.model.train()

    def _accum_batches(self, iterator):
        batches = []
        normalization = 0
        for batch in iterator:
            batches.append(batch)
            if self.norm_method == "tokens":
                num_tokens = batch.tgt[1:, :, 0].ne(
                    self.train_loss.padding_idx).sum()
                normalization += num_tokens.item()
            else:
                normalization += batch.batch_size
            if len(batches) == self.grad_accum_count:
                yield batches, normalization
                batches = []
                normalization = 0
        if batches:
            yield batches, normalization

    def _update_average(self, step):
        if self.moving_average is None:
            copy_params = [params.detach()
                           for params in self.model.parameters()]
            self.moving_average = copy_params
        else:
            average_decay = max(self.average_decay,
                                1 - (step + 1)/(step + 10))
            for (i, avg), cpt in zip(enumerate(self.moving_average),
                                     self.model.parameters()):
                self.moving_average[i] = \
                    (1 - average_decay) * avg + \
                    average_decay * cpt.detach()

    def train(self,
              train_iter,
              train_steps,
              save_checkpoint_steps=5000,
              valid_iter=None,
              valid_steps=10000):
        """
        The main training loop by iterating over `train_iter` and possibly
        running validation on `valid_iter`.

        Args:
            train_iter: A generator that returns the next training batch.
            train_steps: Run training for this many iterations.
            save_checkpoint_steps: Save a checkpoint every this many
              iterations.
            valid_iter: A generator that returns the next validation batch.
            valid_steps: Run evaluation every this many iterations.

        Returns:
            The gathered statistics.
        """
        if valid_iter is None:
            logger.info('Start training loop without validation...')
        else:
            logger.info('Start training loop and validate every %d steps...',
                        valid_steps)

        total_stats = onmt.utils.Statistics()
        report_stats = onmt.utils.Statistics()
        self._start_report_manager(start_time=total_stats.start_time)

        if self.n_gpu > 1:
            train_iter = itertools.islice(
                train_iter, self.gpu_rank, None, self.n_gpu)

        for i, (batches, normalization) in enumerate(
                self._accum_batches(train_iter)):
            step = self.optim.training_step

            if self.gpu_verbose_level > 1:
                logger.info("GpuRank %d: index: %d", self.gpu_rank, i)
            if self.gpu_verbose_level > 0:
                logger.info("GpuRank %d: reduce_counter: %d \
                            n_minibatch %d"
                            % (self.gpu_rank, i + 1, len(batches)))

            if self.n_gpu > 1:
                normalization = sum(onmt.utils.distributed
                                    .all_gather_list
                                    (normalization))

            self._gradient_accumulation(
                batches, normalization, total_stats,
                report_stats)

            if self.average_decay > 0 and i % self.average_every == 0:
                self._update_average(step)

            report_stats = self._maybe_report_training(
                step, train_steps,
                self.optim.learning_rate(),
                report_stats)

            if valid_iter is not None and step % valid_steps == 0:
                if self.gpu_verbose_level > 0:
                    logger.info('GpuRank %d: validate step %d'
                                % (self.gpu_rank, step))
                valid_stats = self.validate(
                    valid_iter, moving_average=self.moving_average)
                if self.gpu_verbose_level > 0:
                    logger.info('GpuRank %d: gather valid stat \
                                step %d' % (self.gpu_rank, step))
                valid_stats = self._maybe_gather_stats(valid_stats)
                if self.gpu_verbose_level > 0:
                    logger.info('GpuRank %d: report stat step %d'
                                % (self.gpu_rank, step))
                self._report_step(self.optim.learning_rate(),
                                  step, valid_stats=valid_stats)

            if (self.model_saver is not None
<<<<<<< HEAD
                and (step == train_steps
                     or (save_checkpoint_steps != 0
                         and step % save_checkpoint_steps == 0))):
                self.model_saver.save(step, moving_average=self.moving_average)
=======
                and (save_checkpoint_steps != 0
                     and step % save_checkpoint_steps == 0)):
                self.model_saver.save(step)
>>>>>>> 23dffb96

            if train_steps > 0 and step >= train_steps:
                break

        if self.model_saver is not None:
            self.model_saver.save(step)
        return total_stats

    def validate(self, valid_iter, moving_average=None):
        """ Validate model.
            valid_iter: validate data iterator
        Returns:
            :obj:`nmt.Statistics`: validation loss statistics
        """
        if moving_average:
            valid_model = deepcopy(self.model)
            for avg, param in zip(self.moving_average,
                                  valid_model.parameters()):
                param.data = avg.data
        else:
            valid_model = self.model

        # Set model in validating mode.
        valid_model.eval()

        with torch.no_grad():
            stats = onmt.utils.Statistics()

            for batch in valid_iter:
                src, src_lengths = batch.src if isinstance(batch.src, tuple) \
                                   else (batch.src, None)
                tgt = batch.tgt

                # F-prop through the model.
                outputs, attns = valid_model(src, tgt, src_lengths)

                # Compute loss.
                _, batch_stats = self.valid_loss(batch, outputs, attns)

                # Update statistics.
                stats.update(batch_stats)

        if moving_average:
            del valid_model
        else:
            # Set model back to training mode.
            valid_model.train()

        return stats

    def _gradient_accumulation(self, true_batches, normalization, total_stats,
                               report_stats):
        if self.grad_accum_count > 1:
            self.model.zero_grad()

        for batch in true_batches:
            target_size = batch.tgt.size(0)
            # Truncated BPTT: reminder not compatible with accum > 1
            if self.trunc_size:
                trunc_size = self.trunc_size
            else:
                trunc_size = target_size

            src, src_lengths = batch.src if isinstance(batch.src, tuple) \
                else (batch.src, None)
            if src_lengths is not None:
                report_stats.n_src_words += src_lengths.sum().item()

            tgt_outer = batch.tgt

            bptt = False
            for j in range(0, target_size-1, trunc_size):
                # 1. Create truncated target.
                tgt = tgt_outer[j: j + trunc_size]

                # 2. F-prop all but generator.
                if self.grad_accum_count == 1:
                    self.model.zero_grad()
                outputs, attns = self.model(src, tgt, src_lengths, bptt=bptt)
                bptt = True

                # 3. Compute loss.
                loss, batch_stats = self.train_loss(
                    batch,
                    outputs,
                    attns,
                    normalization=normalization,
                    shard_size=self.shard_size,
                    trunc_start=j,
                    trunc_size=trunc_size)
                if loss is not None:
                    loss.backward()
                total_stats.update(batch_stats)
                report_stats.update(batch_stats)

                # 4. Update the parameters and statistics.
                if self.grad_accum_count == 1:
                    # Multi GPU gradient gather
                    if self.n_gpu > 1:
                        grads = [p.grad.data for p in self.model.parameters()
                                 if p.requires_grad
                                 and p.grad is not None]
                        onmt.utils.distributed.all_reduce_and_rescale_tensors(
                            grads, float(1))
                    self.optim.step()

                # If truncated, don't backprop fully.
                # TO CHECK
                # if dec_state is not None:
                #    dec_state.detach()
                if self.model.decoder.state is not None:
                    self.model.decoder.detach_state()

        # in case of multi step gradient accumulation,
        # update only after accum batches
        if self.grad_accum_count > 1:
            if self.n_gpu > 1:
                grads = [p.grad.data for p in self.model.parameters()
                         if p.requires_grad
                         and p.grad is not None]
                onmt.utils.distributed.all_reduce_and_rescale_tensors(
                    grads, float(1))
            self.optim.step()

    def _start_report_manager(self, start_time=None):
        """
        Simple function to start report manager (if any)
        """
        if self.report_manager is not None:
            if start_time is None:
                self.report_manager.start()
            else:
                self.report_manager.start_time = start_time

    def _maybe_gather_stats(self, stat):
        """
        Gather statistics in multi-processes cases

        Args:
            stat(:obj:onmt.utils.Statistics): a Statistics object to gather
                or None (it returns None in this case)

        Returns:
            stat: the updated (or unchanged) stat object
        """
        if stat is not None and self.n_gpu > 1:
            return onmt.utils.Statistics.all_gather_stats(stat)
        return stat

    def _maybe_report_training(self, step, num_steps, learning_rate,
                               report_stats):
        """
        Simple function to report training stats (if report_manager is set)
        see `onmt.utils.ReportManagerBase.report_training` for doc
        """
        if self.report_manager is not None:
            return self.report_manager.report_training(
                step, num_steps, learning_rate, report_stats,
                multigpu=self.n_gpu > 1)

    def _report_step(self, learning_rate, step, train_stats=None,
                     valid_stats=None):
        """
        Simple function to report stats (if report_manager is set)
        see `onmt.utils.ReportManagerBase.report_step` for doc
        """
        if self.report_manager is not None:
            return self.report_manager.report_step(
                learning_rate, step, train_stats=train_stats,
                valid_stats=valid_stats)<|MERGE_RESOLUTION|>--- conflicted
+++ resolved
@@ -230,16 +230,9 @@
                                   step, valid_stats=valid_stats)
 
             if (self.model_saver is not None
-<<<<<<< HEAD
-                and (step == train_steps
-                     or (save_checkpoint_steps != 0
-                         and step % save_checkpoint_steps == 0))):
-                self.model_saver.save(step, moving_average=self.moving_average)
-=======
                 and (save_checkpoint_steps != 0
                      and step % save_checkpoint_steps == 0)):
-                self.model_saver.save(step)
->>>>>>> 23dffb96
+                self.model_saver.save(step, moving_average=self.moving_average)
 
             if train_steps > 0 and step >= train_steps:
                 break
