--- conflicted
+++ resolved
@@ -54,12 +54,8 @@
                            shard_size, norm_method,
                            grad_accum_count, n_gpu, gpu_rank,
                            gpu_verbose_level, report_manager,
-<<<<<<< HEAD
-                           model_saver=model_saver,
+                           model_saver=model_saver if gpu_rank == 0 else None,
                            average_decay=average_decay)
-=======
-                           model_saver=model_saver if gpu_rank == 0 else None)
->>>>>>> f5c294ab
     return trainer
 
 
@@ -231,7 +227,7 @@
                 and (step == train_steps
                      or (save_checkpoint_steps != 0
                          and step % save_checkpoint_steps == 0))):
-                self.model_saver.save(step)
+                self.model_saver.save(step, moving_average=self.moving_average)
 
             if step >= train_steps:
                 break
@@ -399,15 +395,4 @@
         if self.report_manager is not None:
             return self.report_manager.report_step(
                 learning_rate, step, train_stats=train_stats,
-<<<<<<< HEAD
-                valid_stats=valid_stats)
-
-    def _maybe_save(self, step):
-        """
-        Save the model if a model saver is set
-        """
-        if self.model_saver is not None:
-            self.model_saver.maybe_save(step, moving_average=self.moving_average)
-=======
-                valid_stats=valid_stats)
->>>>>>> f5c294ab
+                valid_stats=valid_stats)