"""
    This is the loadable seq2seq trainer library that is
    in charge of training details, loss compute, and statistics.
    See train.py for a use case of this library.

    Note: To make this a general library, we implement *only*
          mechanism things here(i.e. what to do), and leave the strategy
          things to users(i.e. how to do it). Also see train.py(one of the
          users of this library) for the strategy things we do.
"""

import torch
import traceback

import onmt.utils
from onmt.utils.logging import logger
from onmt.translate.utils import ScoringPreparator
from onmt.scorers import get_scorers_cls, build_scorers


def build_trainer(opt, device_id, model, fields, optim, model_saver=None):
    """
    Simplify `Trainer` creation based on user `opt`s*

    Args:
        opt (:obj:`Namespace`): user options (usually from argument parsing)
        model (:obj:`onmt.models.NMTModel`): the model to train
        fields (dict): dict of fields
        optim (:obj:`onmt.utils.Optimizer`): optimizer used during training
        data_type (str): string describing the type of data
            e.g. "text"
        model_saver(:obj:`onmt.models.ModelSaverBase`): the utility object
            used to save the model
    """

    tgt_field = dict(fields)["tgt"].base_field
    train_loss = onmt.utils.loss.build_loss_compute(model, tgt_field, opt)
    valid_loss = onmt.utils.loss.build_loss_compute(
        model, tgt_field, opt, train=False)

    scoring_preparator = ScoringPreparator(fields, opt)
    scorers_cls = get_scorers_cls(opt.train_metrics)
    train_scorers = build_scorers(opt, scorers_cls)
    scorers_cls = get_scorers_cls(opt.valid_metrics)
    valid_scorers = build_scorers(opt, scorers_cls)

    trunc_size = opt.truncated_decoder  # Badly named...
    shard_size = opt.max_generator_batches if opt.model_dtype == 'fp32' else 0
    norm_method = opt.normalization
    accum_count = opt.accum_count
    accum_steps = opt.accum_steps
    n_gpu = opt.world_size
    average_decay = opt.average_decay
    average_every = opt.average_every
    dropout = opt.dropout
    attention_dropout = opt.attention_dropout
    dropout_steps = opt.dropout_steps
    if device_id >= 0:
        gpu_rank = opt.gpu_ranks[device_id]
    else:
        gpu_rank = -1
        n_gpu = 0
    gpu_verbose_level = opt.gpu_verbose_level

    earlystopper = onmt.utils.EarlyStopping(
        opt.early_stopping, scorers=onmt.utils.scorers_from_opts(opt)) \
        if opt.early_stopping > 0 else None

    report_manager = onmt.utils.build_report_manager(opt, gpu_rank)
    trainer = onmt.Trainer(model,
                           train_loss, valid_loss,
                           scoring_preparator, train_scorers, valid_scorers,
                           optim, trunc_size,
                           shard_size, norm_method,
                           accum_count, accum_steps,
                           n_gpu, gpu_rank, gpu_verbose_level,
                           opt.train_eval_steps, report_manager,
                           with_align=True if opt.lambda_align > 0 else False,
                           model_saver=model_saver if gpu_rank <= 0 else None,
                           average_decay=average_decay,
                           average_every=average_every,
                           model_dtype=opt.model_dtype,
                           earlystopper=earlystopper,
                           dropout=dropout,
                           attention_dropout=attention_dropout,
                           dropout_steps=dropout_steps)
    return trainer


class Trainer(object):
    """
    Class that controls the training process.

    Args:
            model(:py:class:`onmt.models.model.NMTModel`): translation model
                to train
            train_loss(:obj:`onmt.utils.loss.LossComputeBase`):
               training loss computation
            valid_loss(:obj:`onmt.utils.loss.LossComputeBase`):
               training loss computation
            optim(:obj:`onmt.utils.optimizers.Optimizer`):
               the optimizer responsible for update
            trunc_size(int): length of truncated back propagation through time
            shard_size(int): compute loss in shards of this size for efficiency
            data_type(string): type of the source input: [text]
            norm_method(string): normalization methods: [sents|tokens]
            accum_count(list): accumulate gradients this many times.
            accum_steps(list): steps for accum gradients changes.
            report_manager(:obj:`onmt.utils.ReportMgrBase`):
                the object that creates reports, or None
            model_saver(:obj:`onmt.models.ModelSaverBase`): the saver is
                used to save a checkpoint.
                Thus nothing will be saved if this parameter is None
    """

    def __init__(self, model, train_loss, valid_loss,
                 scoring_preparator, train_scorers, valid_scorers,
                 optim,
                 trunc_size=0, shard_size=32,
                 norm_method="sents", accum_count=[1],
                 accum_steps=[0],
                 n_gpu=1, gpu_rank=1, gpu_verbose_level=0,
                 train_eval_steps=200,
                 report_manager=None, with_align=False, model_saver=None,
                 average_decay=0, average_every=1, model_dtype='fp32',
                 earlystopper=None, dropout=[0.3], attention_dropout=[0.1],
                 dropout_steps=[0]):
        # Basic attributes.

        self.model = model
        self.train_loss = train_loss
        self.valid_loss = valid_loss

        self.scoring_preparator = scoring_preparator
        self.train_scorers = train_scorers
        self.valid_scorers = valid_scorers
        self.optim = optim
        self.trunc_size = trunc_size
        self.shard_size = shard_size
        self.norm_method = norm_method
        self.accum_count_l = accum_count
        self.accum_count = accum_count[0]
        self.accum_steps = accum_steps
        self.n_gpu = n_gpu
        self.gpu_rank = gpu_rank
        self.gpu_verbose_level = gpu_verbose_level
        self.report_manager = report_manager
        self.train_eval_steps = train_eval_steps
        self.with_align = with_align
        self.model_saver = model_saver
        self.average_decay = average_decay
        self.moving_average = None
        self.average_every = average_every
        self.model_dtype = model_dtype
        self.earlystopper = earlystopper
        self.dropout = dropout
        self.attention_dropout = attention_dropout
        self.dropout_steps = dropout_steps

        for i in range(len(self.accum_count_l)):
            assert self.accum_count_l[i] > 0
            if self.accum_count_l[i] > 1:
                assert self.trunc_size == 0, \
                    """To enable accumulated gradients,
                       you must disable target sequence truncating."""

        # Set model in training mode.
        self.model.train()

    def training_eval_handler(self, scorer, batch, mode="train"):
        """Trigger metrics calculations"""
        preds, texts_ref = self.scoring_preparator.translate(
            model=self.model,
            batch=batch,
            gpu_rank=self.gpu_rank,
            step=self.optim.training_step,
            mode=mode)
        return scorer.compute_score(preds, texts_ref)

    def _accum_count(self, step):
        for i in range(len(self.accum_steps)):
            if step > self.accum_steps[i]:
                _accum = self.accum_count_l[i]
        return _accum

    def _maybe_update_dropout(self, step):
        for i in range(len(self.dropout_steps)):
            if step > 1 and step == self.dropout_steps[i] + 1:
                self.model.update_dropout(self.dropout[i],
                                          self.attention_dropout[i])
                logger.info("Updated dropout/attn dropout to %f %f at step %d"
                            % (self.dropout[i],
                               self.attention_dropout[i], step))

    def _accum_batches(self, iterator):
        batches = []
        normalization = 0
        self.accum_count = self._accum_count(self.optim.training_step)
        for batch in iterator:
            batches.append(batch)
            if self.norm_method == "tokens":
                num_tokens = batch.tgt[1:, :, 0].ne(
                    self.train_loss.padding_idx).sum()
                normalization += num_tokens.item()
            else:
                normalization += batch.batch_size
            if len(batches) == self.accum_count:
                yield batches, normalization
                self.accum_count = self._accum_count(self.optim.training_step)
                batches = []
                normalization = 0
        if batches:
            yield batches, normalization

    def _update_average(self, step):
        if self.moving_average is None:
            copy_params = [params.detach().float()
                           for params in self.model.parameters()]
            self.moving_average = copy_params
        else:
            average_decay = max(self.average_decay,
                                1 - (step + 1) / (step + 10))
            for (i, avg), cpt in zip(enumerate(self.moving_average),
                                     self.model.parameters()):
                self.moving_average[i] = \
                    (1 - average_decay) * avg + \
                    cpt.detach().float() * average_decay

    def train(self,
              train_iter,
              train_steps,
              save_checkpoint_steps=5000,
              valid_iter=None,
              valid_steps=10000):
        """
        The main training loop by iterating over `train_iter` and possibly
        running validation on `valid_iter`.

        Args:
            train_iter: A generator that returns the next training batch.
            train_steps: Run training for this many iterations.
            save_checkpoint_steps: Save a checkpoint every this many
              iterations.
            valid_iter: A generator that returns the next validation batch.
            valid_steps: Run evaluation every this many iterations.

        Returns:
            The gathered statistics.
        """
        if valid_iter is None:
            logger.info('Start training loop without validation...')
        else:
            logger.info('Start training loop and validate every %d steps...',
                        valid_steps)

        total_stats = onmt.utils.Statistics()
        report_stats = onmt.utils.Statistics()
        self._start_report_manager(start_time=total_stats.start_time)

        for i, (batches, normalization) in enumerate(
                self._accum_batches(train_iter)):
            step = self.optim.training_step
            # UPDATE DROPOUT
            self._maybe_update_dropout(step)

            if self.gpu_verbose_level > 1:
                logger.info("GpuRank %d: index: %d", self.gpu_rank, i)
            if self.gpu_verbose_level > 0:
                logger.info("GpuRank %d: reduce_counter: %d \
                            n_minibatch %d"
                            % (self.gpu_rank, i + 1, len(batches)))

            if self.n_gpu > 1:
                normalization = sum(onmt.utils.distributed
                                    .all_gather_list
                                    (normalization))

            self._gradient_accumulation(
                batches, normalization, total_stats,
                report_stats)

            if self.average_decay > 0 and i % self.average_every == 0:
                self._update_average(step)

            report_stats = self._maybe_report_training(
                step, train_steps,
                self.optim.learning_rate(),
                report_stats)

            if (valid_iter is not None and step % valid_steps == 0 and
                    self.n_gpu > 0):
                if self.gpu_verbose_level > 0:
                    logger.info('GpuRank %d: validate step %d'
                                % (self.gpu_rank, step))

                valid_stats = self.validate(
                    valid_iter, moving_average=self.moving_average)
                if self.gpu_verbose_level > 0:
                    logger.info('GpuRank %d: gather valid stat \
                                step %d' % (self.gpu_rank, step))
                # gather stats unuseful on a single gpu
                # valid_stats = self._maybe_gather_stats(valid_stats)
                if self.gpu_verbose_level > 0:
                    logger.info('GpuRank %d: report stat step %d'
                                % (self.gpu_rank, step))
                self._report_step(self.optim.learning_rate(),
                                  step, valid_stats=valid_stats)
                # Run patience mechanism
                if self.earlystopper is not None:
                    self.earlystopper(valid_stats, step)
                    # If the patience has reached the limit, stop training
                    if self.earlystopper.has_stopped():
                        logger.info("earlystopper has_stopped!")
                        break

            if (self.model_saver is not None
                    and (save_checkpoint_steps != 0
                         and step % save_checkpoint_steps == 0)):
                self.model_saver.save(step, moving_average=self.moving_average)

            if train_steps > 0 and step >= train_steps:
                break

        if self.model_saver is not None:
            self.model_saver.save(step, moving_average=self.moving_average)
        return total_stats

    def validate(self, valid_iter, moving_average=None):
        """ Validate model.
            valid_iter: validate data iterator
        Returns:
            :obj:`nmt.Statistics`: validation loss statistics
        """
        valid_model = self.model
        if moving_average:
            # swap model params w/ moving average
            # (and keep the original parameters)
            model_params_data = []
            for avg, param in zip(self.moving_average,
                                  valid_model.parameters()):
                model_params_data.append(param.data)
                param.data = avg.data.half() if self.optim._fp16 == "legacy" \
                    else avg.data

        # Set model in validating mode.
        valid_model.eval()

        with torch.no_grad():
            stats = onmt.utils.Statistics()
            for batch in valid_iter:
                src, src_lengths = batch.src if isinstance(batch.src, tuple) \
                    else (batch.src, None)
                tgt = batch.tgt

                with torch.cuda.amp.autocast(enabled=self.optim.amp):
                    # F-prop through the model.
                    outputs, attns = valid_model(src, tgt, src_lengths,
                                                 with_align=self.with_align)

                    # Compute loss.
                    _, batch_stats = self.valid_loss(batch, outputs, attns)

                    stats.update(batch_stats)

            # Compute validation metrics (at batch.dataset level)
            computed_metrics = {}
            for i, metric in enumerate(self.valid_scorers):
                logger.info("UPDATING VALIDATION {}".format(metric))
                self.valid_scorers[
                    metric]["value"] = self.training_eval_handler(
                        scorer=self.valid_scorers[metric]["scorer"],
                        batch=batch,
                        mode="valid")
                computed_metrics[
                    metric] = self.valid_scorers[metric]["value"]
                logger.info(
                    "validation {}: {}".format(
                        metric, self.valid_scorers[metric]["value"])
                        )
                # Compute stats
                batch_stats = onmt.utils.Statistics(
                    batch_stats.loss,
                    batch_stats.n_words,
                    batch_stats.n_correct,
                    computed_metrics)

                # Update statistics.
                stats.update(batch_stats)

        if moving_average:
            for param_data, param in zip(model_params_data,
                                         self.model.parameters()):
                param.data = param_data

        # Set model back to training mode.
        valid_model.train()

        return stats

    def _gradient_accumulation(self, true_batches, normalization, total_stats,
                               report_stats):
        if self.accum_count > 1:
            self.optim.zero_grad()

        for k, batch in enumerate(true_batches):
            target_size = batch.tgt.size(0)
            # Truncated BPTT: reminder not compatible with accum > 1
            if self.trunc_size:
                trunc_size = self.trunc_size
            else:
                trunc_size = target_size

            src, src_lengths = batch.src if isinstance(batch.src, tuple) \
                else (batch.src, None)
            if src_lengths is not None:
                report_stats.n_src_words += src_lengths.sum().item()

            tgt_outer = batch.tgt

            bptt = False
            for j in range(0, target_size - 1, trunc_size):
                # 1. Create truncated target.
                tgt = tgt_outer[j: j + trunc_size]

                # 2. F-prop all but generator.
                if self.accum_count == 1:
                    self.optim.zero_grad()

<<<<<<< HEAD
                with torch.cuda.amp.autocast(enabled=self.optim.amp):
                    outputs, attns = self.model(
                        src, tgt, src_lengths, bptt=bptt,
                        with_align=self.with_align)
                    bptt = True

                    # 3. Compute loss.
                    loss, batch_stats = self.train_loss(
                        batch,
                        outputs,
                        attns,
                        normalization=normalization,
                        shard_size=self.shard_size,
                        trunc_start=j,
                        trunc_size=trunc_size)

                step = self.optim.training_step
                if (
                        step % self.train_eval_steps == 0 and
                        self.n_gpu > 0
                ):
                    # Compute and save stats
                    computed_metrics = {}
                    for i, metric in enumerate(self.train_scorers):
                        logger.info("UPDATING TRAINING {}".format(metric))
                        self.train_scorers[
                            metric]["value"] = self.training_eval_handler(
                            scorer=self.train_scorers[
                                metric]["scorer"],
                            batch=batch,
                            mode="train")
                        logger.info(
                            "training {}: {}".format(
                                metric, self.train_scorers[metric]["value"]))
                        computed_metrics[
                            metric] = self.train_scorers[metric]["value"]
                    batch_stats.computed_metrics = computed_metrics

=======
>>>>>>> 4452c83a
                try:
                    with torch.cuda.amp.autocast(enabled=self.optim.amp):
                        outputs, attns = self.model(
                            src, tgt, src_lengths, bptt=bptt,
                            with_align=self.with_align)
                        bptt = True

                        # 3. Compute loss.
                        loss, batch_stats = self.train_loss(
                            batch,
                            outputs,
                            attns,
                            normalization=normalization,
                            shard_size=self.shard_size,
                            trunc_start=j,
                            trunc_size=trunc_size)

                    if loss is not None:
                        self.optim.backward(loss)

                    total_stats.update(batch_stats)
                    report_stats.update(batch_stats)

                except Exception as exc:
                    trace_content = traceback.format_exc()
                    if "CUDA out of memory" in trace_content:
                        logger.info("Step %d, cuda OOM - batch removed",
                                    self.optim.training_step)
                    else:
                        traceback.print_exc()
                        raise exc

                # 4. Update the parameters and statistics.
                if self.accum_count == 1:
                    # Multi GPU gradient gather
                    if self.n_gpu > 1:
                        grads = [p.grad.data for p in self.model.parameters()
                                 if p.requires_grad
                                 and p.grad is not None]
                        onmt.utils.distributed.all_reduce_and_rescale_tensors(
                            grads, float(1))
                    self.optim.step()

                # If truncated, don't backprop fully.
                # TO CHECK
                # if dec_state is not None:
                #    dec_state.detach()
                if self.model.decoder.state is not None:
                    self.model.decoder.detach_state()

        # in case of multi step gradient accumulation,
        # update only after accum batches
        if self.accum_count > 1:
            if self.n_gpu > 1:
                grads = [p.grad.data for p in self.model.parameters()
                         if p.requires_grad
                         and p.grad is not None]
                onmt.utils.distributed.all_reduce_and_rescale_tensors(
                    grads, float(1))
            self.optim.step()

    def _start_report_manager(self, start_time=None):
        """
        Simple function to start report manager (if any)
        """
        if self.report_manager is not None:
            if start_time is None:
                self.report_manager.start()
            else:
                self.report_manager.start_time = start_time

    def _maybe_gather_stats(self, stat):
        """
        Gather statistics in multi-processes cases

        Args:
            stat(:obj:onmt.utils.Statistics): a Statistics object to gather
                or None (it returns None in this case)

        Returns:
            stat: the updated (or unchanged) stat object
        """
        if stat is not None and self.n_gpu > 1:
            return onmt.utils.Statistics.all_gather_stats(stat)
        return stat

    def _maybe_report_training(self, step, num_steps, learning_rate,
                               report_stats):
        """
        Simple function to report training stats (if report_manager is set)
        see `onmt.utils.ReportManagerBase.report_training` for doc
        """
        if self.report_manager is not None:
            return self.report_manager.report_training(
                step,
                num_steps,
                learning_rate,
                None if self.earlystopper is None
                else self.earlystopper.current_tolerance,
                report_stats,
                multigpu=self.n_gpu > 1)

    def _report_step(self, learning_rate, step, train_stats=None,
                     valid_stats=None):
        """
        Simple function to report stats (if report_manager is set)
        see `onmt.utils.ReportManagerBase.report_step` for doc
        """
        if self.report_manager is not None:
            return self.report_manager.report_step(
                learning_rate,
                None if self.earlystopper is None
                else self.earlystopper.current_tolerance,
                step, train_stats=train_stats,
                valid_stats=valid_stats)<|MERGE_RESOLUTION|>--- conflicted
+++ resolved
@@ -1,8 +1,8 @@
+
 """
     This is the loadable seq2seq trainer library that is
     in charge of training details, loss compute, and statistics.
     See train.py for a use case of this library.
-
     Note: To make this a general library, we implement *only*
           mechanism things here(i.e. what to do), and leave the strategy
           things to users(i.e. how to do it). Also see train.py(one of the
@@ -21,7 +21,6 @@
 def build_trainer(opt, device_id, model, fields, optim, model_saver=None):
     """
     Simplify `Trainer` creation based on user `opt`s*
-
     Args:
         opt (:obj:`Namespace`): user options (usually from argument parsing)
         model (:obj:`onmt.models.NMTModel`): the model to train
@@ -53,7 +52,6 @@
     average_decay = opt.average_decay
     average_every = opt.average_every
     dropout = opt.dropout
-    attention_dropout = opt.attention_dropout
     dropout_steps = opt.dropout_steps
     if device_id >= 0:
         gpu_rank = opt.gpu_ranks[device_id]
@@ -82,7 +80,6 @@
                            model_dtype=opt.model_dtype,
                            earlystopper=earlystopper,
                            dropout=dropout,
-                           attention_dropout=attention_dropout,
                            dropout_steps=dropout_steps)
     return trainer
 
@@ -90,7 +87,6 @@
 class Trainer(object):
     """
     Class that controls the training process.
-
     Args:
             model(:py:class:`onmt.models.model.NMTModel`): translation model
                 to train
@@ -123,8 +119,7 @@
                  train_eval_steps=200,
                  report_manager=None, with_align=False, model_saver=None,
                  average_decay=0, average_every=1, model_dtype='fp32',
-                 earlystopper=None, dropout=[0.3], attention_dropout=[0.1],
-                 dropout_steps=[0]):
+                 earlystopper=None, dropout=[0.3], dropout_steps=[0]):
         # Basic attributes.
 
         self.model = model
@@ -154,7 +149,6 @@
         self.model_dtype = model_dtype
         self.earlystopper = earlystopper
         self.dropout = dropout
-        self.attention_dropout = attention_dropout
         self.dropout_steps = dropout_steps
 
         for i in range(len(self.accum_count_l)):
@@ -186,11 +180,9 @@
     def _maybe_update_dropout(self, step):
         for i in range(len(self.dropout_steps)):
             if step > 1 and step == self.dropout_steps[i] + 1:
-                self.model.update_dropout(self.dropout[i],
-                                          self.attention_dropout[i])
-                logger.info("Updated dropout/attn dropout to %f %f at step %d"
-                            % (self.dropout[i],
-                               self.attention_dropout[i], step))
+                self.model.update_dropout(self.dropout[i])
+                logger.info("Updated dropout to %f from step %d"
+                            % (self.dropout[i], step))
 
     def _accum_batches(self, iterator):
         batches = []
@@ -235,7 +227,6 @@
         """
         The main training loop by iterating over `train_iter` and possibly
         running validation on `valid_iter`.
-
         Args:
             train_iter: A generator that returns the next training batch.
             train_steps: Run training for this many iterations.
@@ -243,7 +234,6 @@
               iterations.
             valid_iter: A generator that returns the next validation batch.
             valid_steps: Run evaluation every this many iterations.
-
         Returns:
             The gathered statistics.
         """
@@ -426,47 +416,6 @@
                 if self.accum_count == 1:
                     self.optim.zero_grad()
 
-<<<<<<< HEAD
-                with torch.cuda.amp.autocast(enabled=self.optim.amp):
-                    outputs, attns = self.model(
-                        src, tgt, src_lengths, bptt=bptt,
-                        with_align=self.with_align)
-                    bptt = True
-
-                    # 3. Compute loss.
-                    loss, batch_stats = self.train_loss(
-                        batch,
-                        outputs,
-                        attns,
-                        normalization=normalization,
-                        shard_size=self.shard_size,
-                        trunc_start=j,
-                        trunc_size=trunc_size)
-
-                step = self.optim.training_step
-                if (
-                        step % self.train_eval_steps == 0 and
-                        self.n_gpu > 0
-                ):
-                    # Compute and save stats
-                    computed_metrics = {}
-                    for i, metric in enumerate(self.train_scorers):
-                        logger.info("UPDATING TRAINING {}".format(metric))
-                        self.train_scorers[
-                            metric]["value"] = self.training_eval_handler(
-                            scorer=self.train_scorers[
-                                metric]["scorer"],
-                            batch=batch,
-                            mode="train")
-                        logger.info(
-                            "training {}: {}".format(
-                                metric, self.train_scorers[metric]["value"]))
-                        computed_metrics[
-                            metric] = self.train_scorers[metric]["value"]
-                    batch_stats.computed_metrics = computed_metrics
-
-=======
->>>>>>> 4452c83a
                 try:
                     with torch.cuda.amp.autocast(enabled=self.optim.amp):
                         outputs, attns = self.model(
@@ -484,20 +433,39 @@
                             trunc_start=j,
                             trunc_size=trunc_size)
 
+                    step = self.optim.training_step
+                    if (
+                            step % self.train_eval_steps == 0 and
+                            self.n_gpu > 0
+                    ):
+                        # Compute and save stats
+                        computed_metrics = {}
+                        for i, metric in enumerate(self.train_scorers):
+                            logger.info("UPDATING TRAINING {}".format(metric))
+                            self.train_scorers[
+                                metric]["value"] = self.training_eval_handler(
+                                scorer=self.train_scorers[
+                                    metric]["scorer"],
+                                batch=batch,
+                                mode="train")
+                            logger.info(
+                                "training {}: {}".format(
+                                    metric, self.train_scorers[
+                                        metric]["value"]))
+                            computed_metrics[
+                                metric] = self.train_scorers[metric]["value"]
+                        batch_stats.computed_metrics = computed_metrics
+
                     if loss is not None:
                         self.optim.backward(loss)
 
                     total_stats.update(batch_stats)
                     report_stats.update(batch_stats)
 
-                except Exception as exc:
-                    trace_content = traceback.format_exc()
-                    if "CUDA out of memory" in trace_content:
-                        logger.info("Step %d, cuda OOM - batch removed",
-                                    self.optim.training_step)
-                    else:
-                        traceback.print_exc()
-                        raise exc
+                except Exception:
+                    traceback.print_exc()
+                    logger.info("At step %d, we removed a batch - accum %d",
+                                self.optim.training_step, k)
 
                 # 4. Update the parameters and statistics.
                 if self.accum_count == 1:
@@ -541,11 +509,9 @@
     def _maybe_gather_stats(self, stat):
         """
         Gather statistics in multi-processes cases
-
         Args:
             stat(:obj:onmt.utils.Statistics): a Statistics object to gather
                 or None (it returns None in this case)
-
         Returns:
             stat: the updated (or unchanged) stat object
         """
