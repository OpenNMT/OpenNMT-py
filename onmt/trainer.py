
"""
    This is the loadable seq2seq trainer library that is
    in charge of training details, loss compute, and statistics.
    See train.py for a use case of this library.

    Note: To make this a general library, we implement *only*
          mechanism things here(i.e. what to do), and leave the strategy
          things to users(i.e. how to do it). Also see train.py(one of the
          users of this library) for the strategy things we do.
"""

import torch
import traceback

import onmt.utils
from onmt.utils.logging import logger
from onmt.translate.utils import ScoringPreparator
from onmt.scorers import get_scorers_cls, build_scorers


def build_trainer(opt, device_id, model, vocabs, optim, model_saver=None):
    """
    Simplify `Trainer` creation based on user `opt`s*

    Args:
        opt (:obj:`Namespace`): user options (usually from argument parsing)
        model (:obj:`onmt.models.NMTModel`): the model to train
        fields (dict): dict of fields
        optim (:obj:`onmt.utils.Optimizer`): optimizer used during training
        data_type (str): string describing the type of data
            e.g. "text"
        model_saver(:obj:`onmt.models.ModelSaverBase`): the utility object
            used to save the model
    """

    train_loss = onmt.utils.loss.build_loss_compute(model, vocabs['tgt'], opt)
    valid_loss = onmt.utils.loss.build_loss_compute(
        model, vocabs['tgt'], opt, train=False)

    scoring_preparator = ScoringPreparator(vocabs, opt)
    scorers_cls = get_scorers_cls(opt.train_metrics)
    train_scorers = build_scorers(opt, scorers_cls)
    scorers_cls = get_scorers_cls(opt.valid_metrics)
    valid_scorers = build_scorers(opt, scorers_cls)

    trunc_size = opt.truncated_decoder  # Badly named...
    shard_size = opt.max_generator_batches if opt.model_dtype == 'fp32' else 0
    norm_method = opt.normalization
    accum_count = opt.accum_count
    accum_steps = opt.accum_steps
    n_gpu = opt.world_size
    average_decay = opt.average_decay
    average_every = opt.average_every
    dropout = opt.dropout
    attention_dropout = opt.attention_dropout
    dropout_steps = opt.dropout_steps
    if device_id >= 0:
        gpu_rank = opt.gpu_ranks[device_id]
    else:
        gpu_rank = -1
        n_gpu = 0
    gpu_verbose_level = opt.gpu_verbose_level

    earlystopper = onmt.utils.EarlyStopping(
        opt.early_stopping, scorers=onmt.utils.scorers_from_opts(opt)) \
        if opt.early_stopping > 0 else None

    report_manager = onmt.utils.build_report_manager(opt, gpu_rank)
    trainer = onmt.Trainer(model,
                           train_loss, valid_loss,
                           scoring_preparator, train_scorers, valid_scorers,
                           optim, trunc_size,
                           shard_size, norm_method,
                           accum_count, accum_steps,
                           n_gpu, gpu_rank, gpu_verbose_level,
                           opt.train_eval_steps, report_manager,
                           with_align=True if opt.lambda_align > 0 else False,
                           model_saver=model_saver if gpu_rank <= 0 else None,
                           average_decay=average_decay,
                           average_every=average_every,
                           model_dtype=opt.model_dtype,
                           earlystopper=earlystopper,
                           dropout=dropout,
                           attention_dropout=attention_dropout,
                           dropout_steps=dropout_steps)
    return trainer


class Trainer(object):
    """
    Class that controls the training process.
    Args:
            model(:py:class:`onmt.models.model.NMTModel`): translation model
                to train
            train_loss(:obj:`onmt.utils.loss.LossComputeBase`):
               training loss computation
            valid_loss(:obj:`onmt.utils.loss.LossComputeBase`):
               training loss computation
            optim(:obj:`onmt.utils.optimizers.Optimizer`):
               the optimizer responsible for update
            trunc_size(int): length of truncated back propagation through time
            shard_size(int): compute loss in shards of this size for efficiency
            data_type(string): type of the source input: [text]
            norm_method(string): normalization methods: [sents|tokens]
            accum_count(list): accumulate gradients this many times.
            accum_steps(list): steps for accum gradients changes.
            report_manager(:obj:`onmt.utils.ReportMgrBase`):
                the object that creates reports, or None
            model_saver(:obj:`onmt.models.ModelSaverBase`): the saver is
                used to save a checkpoint.
                Thus nothing will be saved if this parameter is None
    """

    def __init__(self, model, train_loss, valid_loss,
                 scoring_preparator, train_scorers, valid_scorers,
                 optim,
                 trunc_size=0, shard_size=32,
                 norm_method="sents", accum_count=[1],
                 accum_steps=[0],
                 n_gpu=1, gpu_rank=1, gpu_verbose_level=0,
                 train_eval_steps=200,
                 report_manager=None, with_align=False, model_saver=None,
                 average_decay=0, average_every=1, model_dtype='fp32',
                 earlystopper=None, dropout=[0.3], attention_dropout=[0.1],
                 dropout_steps=[0]):
        # Basic attributes.

        self.model = model
        self.train_loss = train_loss
        self.valid_loss = valid_loss

        self.scoring_preparator = scoring_preparator
        self.train_scorers = train_scorers
        self.valid_scorers = valid_scorers
        self.optim = optim
        self.trunc_size = trunc_size
        self.shard_size = shard_size
        self.norm_method = norm_method
        self.accum_count_l = accum_count
        self.accum_count = accum_count[0]
        self.accum_steps = accum_steps
        self.n_gpu = n_gpu
        self.gpu_rank = gpu_rank
        self.gpu_verbose_level = gpu_verbose_level
        self.report_manager = report_manager
        self.train_eval_steps = train_eval_steps
        self.with_align = with_align
        self.model_saver = model_saver
        self.average_decay = average_decay
        self.moving_average = None
        self.average_every = average_every
        self.model_dtype = model_dtype
        self.earlystopper = earlystopper
        self.dropout = dropout
        self.attention_dropout = attention_dropout
        self.dropout_steps = dropout_steps

        for i in range(len(self.accum_count_l)):
            assert self.accum_count_l[i] > 0
            if self.accum_count_l[i] > 1:
                assert self.trunc_size == 0, \
                    """To enable accumulated gradients,
                       you must disable target sequence truncating."""

        # Set model in training mode.
        self.model.train()

    def training_eval_handler(self, scorer, batch, mode="train"):
        """Trigger metrics calculations"""
        preds, texts_ref = self.scoring_preparator.translate(
            model=self.model,
            batch=batch,
            gpu_rank=self.gpu_rank,
            step=self.optim.training_step,
            mode=mode)
        return scorer.compute_score(preds, texts_ref)

    def _accum_count(self, step):
        for i in range(len(self.accum_steps)):
            if step > self.accum_steps[i]:
                _accum = self.accum_count_l[i]
        return _accum

    def _maybe_update_dropout(self, step):
        for i in range(len(self.dropout_steps)):
            if step > 1 and step == self.dropout_steps[i] + 1:
                self.model.update_dropout(self.dropout[i],
                                          self.attention_dropout[i])
                logger.info("Updated dropout/attn dropout to %f %f at step %d"
                            % (self.dropout[i],
                               self.attention_dropout[i], step))

    def _accum_batches(self, iterator):
        batches = []
        normalization = 0
        self.accum_count = self._accum_count(self.optim.training_step)
        for batch in iterator:
            batches.append(batch)
            if self.norm_method == "tokens":
<<<<<<< HEAD
                num_tokens = batch['tgtlen'].sum()
                normalization += num_tokens.item()
=======
                normalization += batch['tgtlen'].sum().item()
>>>>>>> 4e6744c4
            else:
                normalization += len(batch['indices'])
            if len(batches) == self.accum_count:
                yield batches, normalization
                self.accum_count = self._accum_count(self.optim.training_step)
                batches = []
                normalization = 0
        if batches:
            yield batches, normalization

    def _update_average(self, step):
        if self.moving_average is None:
            copy_params = [params.detach().float()
                           for params in self.model.parameters()]
            self.moving_average = copy_params
        else:
            average_decay = max(self.average_decay,
                                1 - (step + 1) / (step + 10))
            for (i, avg), cpt in zip(enumerate(self.moving_average),
                                     self.model.parameters()):
                self.moving_average[i] = \
                    (1 - average_decay) * avg + \
                    cpt.detach().float() * average_decay

    def train(self,
              train_iter,
              train_steps,
              save_checkpoint_steps=5000,
              valid_iter=None,
              valid_steps=10000):
        """
        The main training loop by iterating over `train_iter` and possibly
        running validation on `valid_iter`.

        Args:
            train_iter: A generator that returns the next training batch.
            train_steps: Run training for this many iterations.
            save_checkpoint_steps: Save a checkpoint every this many
              iterations.
            valid_iter: A generator that returns the next validation batch.
            valid_steps: Run evaluation every this many iterations.
        Returns:
            The gathered statistics.
        """
        if valid_iter is None:
            logger.info('Start training loop without validation...')
        else:
            logger.info('Start training loop and validate every %d steps...',
                        valid_steps)

        total_stats = onmt.utils.Statistics()
        report_stats = onmt.utils.Statistics()
        self._start_report_manager(start_time=total_stats.start_time)

        for i, (batches, normalization) in enumerate(
                self._accum_batches(train_iter)):
            step = self.optim.training_step
            # UPDATE DROPOUT
            self._maybe_update_dropout(step)

            if self.n_gpu > 1:
                normalization = sum(onmt.utils.distributed
                                    .all_gather_list
                                    (normalization))

            self._gradient_accumulation(
                batches, normalization, total_stats,
                report_stats)

            if self.average_decay > 0 and i % self.average_every == 0:
                self._update_average(step)

            report_stats = self._maybe_report_training(
                step, train_steps,
                self.optim.learning_rate(),
                report_stats)

            if (valid_iter is not None and step % valid_steps == 0 and
                    self.gpu_rank == 0):

                valid_stats = self.validate(
                    valid_iter, moving_average=self.moving_average)
                self._report_step(self.optim.learning_rate(),
                                  step, valid_stats=valid_stats)
                # Run patience mechanism
                if self.earlystopper is not None:
                    self.earlystopper(valid_stats, step)
                    # If the patience has reached the limit, stop training
                    if self.earlystopper.has_stopped():
                        logger.info("earlystopper has_stopped!")
                        break

            if (self.model_saver is not None
                    and (save_checkpoint_steps != 0
                         and step % save_checkpoint_steps == 0)):
                self.model_saver.save(step, moving_average=self.moving_average)

            if train_steps > 0 and step >= train_steps:
                break

        if self.model_saver is not None:
            self.model_saver.save(step, moving_average=self.moving_average)
        return total_stats

    def validate(self, valid_iter, moving_average=None):
        """ Validate model.
            valid_iter: validate data iterator
        Returns:
            :obj:`nmt.Statistics`: validation loss statistics
        """
        valid_model = self.model
        if moving_average:
            # swap model params w/ moving average
            # (and keep the original parameters)
            model_params_data = []
            for avg, param in zip(self.moving_average,
                                  valid_model.parameters()):
                model_params_data.append(param.data)
                param.data = avg.data.half() if self.optim._fp16 == "legacy" \
                    else avg.data

        # Set model in validating mode.
        valid_model.eval()

        with torch.no_grad():
            stats = onmt.utils.Statistics()

            for batch in valid_iter:
                src = batch['src']
                src_lengths = batch['srclen']
                tgt = batch['tgt']

                with torch.cuda.amp.autocast(enabled=self.optim.amp):
                    # F-prop through the model.
                    outputs, attns = valid_model(src, tgt, src_lengths,
                                                 with_align=self.with_align)

                    # Compute loss.
                    _, batch_stats = self.valid_loss(batch, outputs, attns)

                    stats.update(batch_stats)

            # Compute validation metrics (at batch.dataset level)
            computed_metrics = {}
            for i, metric in enumerate(self.valid_scorers):
                logger.info("UPDATING VALIDATION {}".format(metric))
                self.valid_scorers[
                    metric]["value"] = self.training_eval_handler(
                        scorer=self.valid_scorers[metric]["scorer"],
                        batch=batch,
                        mode="valid")
                computed_metrics[
                    metric] = self.valid_scorers[metric]["value"]
                logger.info(
                    "validation {}: {}".format(
                        metric, self.valid_scorers[metric]["value"])
                        )
                # Compute stats
                batch_stats = onmt.utils.Statistics(
                    batch_stats.loss,
                    batch_stats.n_words,
                    batch_stats.n_correct,
                    computed_metrics)

                # Update statistics.
                stats.update(batch_stats)

        if moving_average:
            for param_data, param in zip(model_params_data,
                                         self.model.parameters()):
                param.data = param_data

        # Set model back to training mode.
        valid_model.train()

        return stats

    def _gradient_accumulation(self, true_batches, normalization, total_stats,
                               report_stats):
        if self.accum_count > 1:
            self.optim.zero_grad(set_to_none=True)

        for k, batch in enumerate(true_batches):
            target_size = batch['tgt'].size(0)
            # Truncated BPTT: reminder not compatible with accum > 1
            if self.trunc_size:
                trunc_size = self.trunc_size
            else:
                trunc_size = target_size

            src = batch['src']
            src_lengths = batch['srclen']
            if src_lengths is not None:
                report_stats.n_src_words += src_lengths.sum().item()

            tgt_outer = batch['tgt']

            bptt = False
            for j in range(0, target_size - 1, trunc_size):
                # 1. Create truncated target.
                tgt = tgt_outer[j: j + trunc_size]

                # 2. F-prop all but generator.
                if self.accum_count == 1:
                    self.optim.zero_grad(set_to_none=True)

                try:
                    with torch.cuda.amp.autocast(enabled=self.optim.amp):
                        outputs, attns = self.model(
                            src, tgt, src_lengths, bptt=bptt,
                            with_align=self.with_align)
                        bptt = True

                        # 3. Compute loss.
                        loss, batch_stats = self.train_loss(
                            batch,
                            outputs,
                            attns,
                            normalization=normalization,
                            shard_size=self.shard_size,
                            trunc_start=j,
                            trunc_size=trunc_size)

                    step = self.optim.training_step
                    if (
                            step % self.train_eval_steps == 0 and
                            self.n_gpu > 0
                    ):
                        # Compute and save stats
                        computed_metrics = {}
                        for i, metric in enumerate(self.train_scorers):
                            logger.info("UPDATING TRAINING {}".format(metric))
                            self.train_scorers[
                                metric]["value"] = self.training_eval_handler(
                                scorer=self.train_scorers[
                                    metric]["scorer"],
                                batch=batch,
                                mode="train")
                            logger.info(
                                "training {}: {}".format(
                                    metric, self.train_scorers[
                                        metric]["value"]))
                            computed_metrics[
                                metric] = self.train_scorers[metric]["value"]
                        batch_stats.computed_metrics = computed_metrics

                    if loss is not None:
                        self.optim.backward(loss)

                    total_stats.update(batch_stats)
                    report_stats.update(batch_stats)

                except Exception as exc:
                    trace_content = traceback.format_exc()
                    if "CUDA out of memory" in trace_content:
                        logger.info("Step %d, cuda OOM - batch removed",
                                    self.optim.training_step)
                    else:
                        traceback.print_exc()
                        raise exc

                # 4. Update the parameters and statistics.
                if self.accum_count == 1:
                    # Multi GPU gradient gather
                    if self.n_gpu > 1:
                        grads = [p.grad.data for p in self.model.parameters()
                                 if p.requires_grad
                                 and p.grad is not None]
                        onmt.utils.distributed.all_reduce_and_rescale_tensors(
                            grads, float(1))
                    self.optim.step()

                # If truncated, don't backprop fully.
                # TO CHECK
                # if dec_state is not None:
                #    dec_state.detach()
                if self.model.decoder.state is not None:
                    self.model.decoder.detach_state()

        # in case of multi step gradient accumulation,
        # update only after accum batches
        if self.accum_count > 1:
            if self.n_gpu > 1:
                grads = [p.grad.data for p in self.model.parameters()
                         if p.requires_grad
                         and p.grad is not None]
                onmt.utils.distributed.all_reduce_and_rescale_tensors(
                    grads, float(1))
            self.optim.step()

    def _start_report_manager(self, start_time=None):
        """
        Simple function to start report manager (if any)
        """
        if self.report_manager is not None:
            if start_time is None:
                self.report_manager.start()
            else:
                self.report_manager.start_time = start_time

    def _maybe_gather_stats(self, stat):
        """
        Gather statistics in multi-processes cases

        Args:
            stat(:obj:onmt.utils.Statistics): a Statistics object to gather
                or None (it returns None in this case)

        Returns:
            stat: the updated (or unchanged) stat object
        """
        if stat is not None and self.n_gpu > 1:
            return onmt.utils.Statistics.all_gather_stats(stat)
        return stat

    def _maybe_report_training(self, step, num_steps, learning_rate,
                               report_stats):
        """
        Simple function to report training stats (if report_manager is set)
        see `onmt.utils.ReportManagerBase.report_training` for doc
        """
        if self.report_manager is not None:
            return self.report_manager.report_training(
                step,
                num_steps,
                learning_rate,
                None if self.earlystopper is None
                else self.earlystopper.current_tolerance,
                report_stats,
                multigpu=self.n_gpu > 1)

    def _report_step(self, learning_rate, step, train_stats=None,
                     valid_stats=None):
        """
        Simple function to report stats (if report_manager is set)
        see `onmt.utils.ReportManagerBase.report_step` for doc
        """
        if self.report_manager is not None:
            return self.report_manager.report_step(
                learning_rate,
                None if self.earlystopper is None
                else self.earlystopper.current_tolerance,
                step, train_stats=train_stats,
                valid_stats=valid_stats)<|MERGE_RESOLUTION|>--- conflicted
+++ resolved
@@ -198,12 +198,7 @@
         for batch in iterator:
             batches.append(batch)
             if self.norm_method == "tokens":
-<<<<<<< HEAD
-                num_tokens = batch['tgtlen'].sum()
-                normalization += num_tokens.item()
-=======
                 normalization += batch['tgtlen'].sum().item()
->>>>>>> 4e6744c4
             else:
                 normalization += len(batch['indices'])
             if len(batches) == self.accum_count:
@@ -322,7 +317,7 @@
             for avg, param in zip(self.moving_average,
                                   valid_model.parameters()):
                 model_params_data.append(param.data)
-                param.data = avg.data.half() if self.optim._fp16 == "legacy" \
+                param.data = avg.data.half() if param.dtype == torch.float16 \
                     else avg.data
 
         # Set model in validating mode.
