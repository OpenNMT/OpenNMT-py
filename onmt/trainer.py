
"""
    This is the loadable seq2seq trainer library that is
    in charge of training details, loss compute, and statistics.
    See train.py for a use case of this library.

    Note: To make this a general library, we implement *only*
          mechanism things here(i.e. what to do), and leave the strategy
          things to users(i.e. how to do it). Also see train.py(one of the
          users of this library) for the strategy things we do.
"""

import torch
import traceback
import onmt.utils
from onmt.utils.loss import LossCompute
from onmt.utils.logging import logger
from onmt.translate.utils import ScoringPreparator
from onmt.scorers import get_scorers_cls, build_scorers


def build_trainer(opt, device_id, model, vocabs, optim, model_saver=None):
    """
    Simplify `Trainer` creation based on user `opt`s*

    Args:
        opt (:obj:`Namespace`): user options (usually from argument parsing)
        model (:obj:`onmt.models.NMTModel`): the model to train
        fields (dict): dict of fields
        optim (:obj:`onmt.utils.Optimizer`): optimizer used during training
        data_type (str): string describing the type of data
            e.g. "text"
        model_saver(:obj:`onmt.models.ModelSaverBase`): the utility object
            used to save the model
    """

    train_loss = LossCompute.from_opts(opt, model, vocabs['tgt'])
    valid_loss = LossCompute.from_opts(opt, model, vocabs['tgt'], train=False)

    scoring_preparator = ScoringPreparator(vocabs, opt)
    scorers_cls = get_scorers_cls(opt.train_metrics)
    train_scorers = build_scorers(opt, scorers_cls)
    scorers_cls = get_scorers_cls(opt.valid_metrics)
    valid_scorers = build_scorers(opt, scorers_cls)

    trunc_size = opt.truncated_decoder  # Badly named...
    accum_count = opt.accum_count
    accum_steps = opt.accum_steps
    n_gpu = opt.world_size
    average_decay = opt.average_decay
    average_every = opt.average_every
    dropout = opt.dropout
    attention_dropout = opt.attention_dropout
    dropout_steps = opt.dropout_steps
    if device_id >= 0:
        gpu_rank = opt.gpu_ranks[device_id]
    else:
        gpu_rank = -1
        n_gpu = 0
    gpu_verbose_level = opt.gpu_verbose_level

    earlystopper = onmt.utils.EarlyStopping(
        opt.early_stopping, scorers=onmt.utils.scorers_from_opts(opt)) \
        if opt.early_stopping > 0 else None

    report_manager = onmt.utils.build_report_manager(opt, gpu_rank)
    trainer = onmt.Trainer(model,
                           train_loss, valid_loss,
                           scoring_preparator, train_scorers, valid_scorers,
                           optim, trunc_size,
                           accum_count, accum_steps,
                           n_gpu, gpu_rank, gpu_verbose_level,
                           opt.train_eval_steps, report_manager,
                           with_align=True if opt.lambda_align > 0 else False,
                           model_saver=model_saver if gpu_rank <= 0 else None,
                           average_decay=average_decay,
                           average_every=average_every,
                           model_dtype=opt.model_dtype,
                           earlystopper=earlystopper,
                           dropout=dropout,
                           attention_dropout=attention_dropout,
                           dropout_steps=dropout_steps)
    return trainer


class Trainer(object):
    """
    Class that controls the training process.
    Args:
            model(:py:class:`onmt.models.model.NMTModel`): translation model
                to train
            train_loss(:obj:`onmt.utils.loss.LossComputeBase`):
               training loss computation
            valid_loss(:obj:`onmt.utils.loss.LossComputeBase`):
               training loss computation
            optim(:obj:`onmt.utils.optimizers.Optimizer`):
               the optimizer responsible for update
            trunc_size(int): length of truncated back propagation through time
            data_type(string): type of the source input: [text]
            accum_count(list): accumulate gradients this many times.
            accum_steps(list): steps for accum gradients changes.
            report_manager(:obj:`onmt.utils.ReportMgrBase`):
                the object that creates reports, or None
            model_saver(:obj:`onmt.models.ModelSaverBase`): the saver is
                used to save a checkpoint.
                Thus nothing will be saved if this parameter is None
    """

    def __init__(self, model, train_loss, valid_loss,
                 scoring_preparator, train_scorers, valid_scorers,
                 optim,
                 trunc_size=0,
                 accum_count=[1],
                 accum_steps=[0],
                 n_gpu=1, gpu_rank=1, gpu_verbose_level=0,
                 train_eval_steps=200,
                 report_manager=None, with_align=False, model_saver=None,
                 average_decay=0, average_every=1, model_dtype='fp32',
                 earlystopper=None, dropout=[0.3], attention_dropout=[0.1],
                 dropout_steps=[0]):
        # Basic attributes.

        self.model = model
        self.train_loss = train_loss
        self.valid_loss = valid_loss

        self.scoring_preparator = scoring_preparator
        self.train_scorers = train_scorers
        self.valid_scorers = valid_scorers
        self.optim = optim
        self.trunc_size = trunc_size
        self.accum_count_l = accum_count
        self.accum_count = accum_count[0]
        self.accum_steps = accum_steps
        self.n_gpu = n_gpu
        self.gpu_rank = gpu_rank
        self.gpu_verbose_level = gpu_verbose_level
        self.report_manager = report_manager
        self.train_eval_steps = train_eval_steps
        self.with_align = with_align
        self.model_saver = model_saver
        self.average_decay = average_decay
        self.moving_average = None
        self.average_every = average_every
        self.model_dtype = model_dtype
        self.earlystopper = earlystopper
        self.dropout = dropout
        self.attention_dropout = attention_dropout
        self.dropout_steps = dropout_steps

        for i in range(len(self.accum_count_l)):
            assert self.accum_count_l[i] > 0

        # Set model in training mode.
        self.model.train()

    def training_eval_handler(self, scorer, batch, mode="train"):
        """Trigger metrics calculations"""
        preds, texts_ref = self.scoring_preparator.translate(
            model=self.model,
            batch=batch,
            gpu_rank=self.gpu_rank,
            step=self.optim.training_step,
            mode=mode)
        return scorer.compute_score(preds, texts_ref)

    def _accum_count(self, step):
        for i in range(len(self.accum_steps)):
            if step > self.accum_steps[i]:
                _accum = self.accum_count_l[i]
        return _accum

    def _maybe_update_dropout(self, step):
        for i in range(len(self.dropout_steps)):
            if step > 1 and step == self.dropout_steps[i] + 1:
                self.model.update_dropout(self.dropout[i],
                                          self.attention_dropout[i])
                logger.info("Updated dropout/attn dropout to %f %f at step %d"
                            % (self.dropout[i],
                               self.attention_dropout[i], step))

    def _accum_batches(self, iterator):
        batches = []
        self.accum_count = self._accum_count(self.optim.training_step)
        for batch in iterator:
            batches.append(batch)
            if len(batches) == self.accum_count:
                yield batches
                self.accum_count = self._accum_count(self.optim.training_step)
                batches = []
        if batches:
            yield batches

    def _update_average(self, step):
        if self.moving_average is None:
            copy_params = [params.detach().float()
                           for params in self.model.parameters()]
            self.moving_average = copy_params
        else:
            average_decay = max(self.average_decay,
                                1 - (step + 1) / (step + 10))
            for (i, avg), cpt in zip(enumerate(self.moving_average),
                                     self.model.parameters()):
                self.moving_average[i] = \
                    (1 - average_decay) * avg + \
                    cpt.detach().float() * average_decay

    def train(self,
              train_iter,
              train_steps,
              save_checkpoint_steps=5000,
              valid_iter=None,
              valid_steps=10000):
        """
        The main training loop by iterating over `train_iter` and possibly
        running validation on `valid_iter`.

        Args:
            train_iter: A generator that returns the next training batch.
            train_steps: Run training for this many iterations.
            save_checkpoint_steps: Save a checkpoint every this many
              iterations.
            valid_iter: A generator that returns the next validation batch.
            valid_steps: Run evaluation every this many iterations.
        Returns:
            The gathered statistics.
        """
        if valid_iter is None:
            logger.info('Start training loop without validation...')
        else:
            logger.info('Start training loop and validate every %d steps...',
                        valid_steps)

        total_stats = onmt.utils.Statistics()
        report_stats = onmt.utils.Statistics()
        self._start_report_manager(start_time=total_stats.start_time)

        for i, batches in enumerate(
                self._accum_batches(train_iter)):
            step = self.optim.training_step
            # UPDATE DROPOUT
            self._maybe_update_dropout(step)

            self._gradient_accumulation(
                batches, total_stats,
                report_stats)

            if self.average_decay > 0 and i % self.average_every == 0:
                self._update_average(step)

            report_stats = self._maybe_report_training(
                step, train_steps,
                self.optim.learning_rate(),
                report_stats)

            if (valid_iter is not None and step % valid_steps == 0 and
                    self.gpu_rank == 0):

                valid_stats = self.validate(
                    valid_iter, moving_average=self.moving_average)
                self._report_step(self.optim.learning_rate(),
                                  step, train_stats=total_stats,
                                  valid_stats=valid_stats)

                # Run patience mechanism
                if self.earlystopper is not None:
                    self.earlystopper(valid_stats, step)
                    # If the patience has reached the limit, stop training
                    if self.earlystopper.has_stopped():
                        logger.info("earlystopper has_stopped!")
                        break

            if (self.model_saver is not None
                    and (save_checkpoint_steps != 0
                         and step % save_checkpoint_steps == 0)):
                self.model_saver.save(step, moving_average=self.moving_average)

            if train_steps > 0 and step >= train_steps:
                break

        if self.model_saver is not None:
            self.model_saver.save(step, moving_average=self.moving_average)
        return total_stats

    def validate(self, valid_iter, moving_average=None):
        """ Validate model.
            valid_iter: validate data iterator
        Returns:
            :obj:`nmt.Statistics`: validation loss statistics
        """
        valid_model = self.model
        if moving_average:
            # swap model params w/ moving average
            # (and keep the original parameters)
            model_params_data = []
            for avg, param in zip(self.moving_average,
                                  valid_model.parameters()):
                model_params_data.append(param.data)
                param.data = avg.data.half() if self.optim._fp16 == "legacy" \
                    else avg.data

        # Set model in validating mode.
        valid_model.eval()

        with torch.no_grad():
            stats = onmt.utils.Statistics()

            for batch in valid_iter:
                src = batch['src']
                src_lengths = batch['srclen']
                tgt = batch['tgt']

                with torch.cuda.amp.autocast(enabled=self.optim.amp):
                    # F-prop through the model.
                    outputs, attns = valid_model(src, tgt, src_lengths,
                                                 with_align=self.with_align)

                    # Compute loss.
                    _, batch_stats = self.valid_loss(batch, outputs, attns)

                    stats.update(batch_stats)

            # Compute validation metrics (at batch.dataset level)
            computed_metrics = {}
            for i, metric in enumerate(self.valid_scorers):
                logger.info("UPDATING VALIDATION {}".format(metric))
                self.valid_scorers[
                    metric]["value"] = self.training_eval_handler(
                        scorer=self.valid_scorers[metric]["scorer"],
                        batch=batch,
                        mode="valid")
                computed_metrics[
                    metric] = self.valid_scorers[metric]["value"]
                logger.info(
                    "validation {}: {}".format(
                        metric, self.valid_scorers[metric]["value"])
                        )
                # Compute stats
                batch_stats = onmt.utils.Statistics(
                    batch_stats.loss,
                    batch_stats.n_words,
                    batch_stats.n_correct,
                    computed_metrics)

                # Update statistics.
                stats.update(batch_stats)

        if moving_average:
            for param_data, param in zip(model_params_data,
                                         self.model.parameters()):
                param.data = param_data

        # Set model back to training mode.
        valid_model.train()

        return stats

    def _gradient_accumulation(self, true_batches, total_stats,
                               report_stats):
        if self.accum_count > 1:
            self.optim.zero_grad()

        for k, batch in enumerate(true_batches):
            target_size = batch['tgt'].size(1)
            # Truncated BPTT: reminder not compatible with accum > 1
            if self.trunc_size:
                trunc_size = self.trunc_size
            else:
                trunc_size = target_size

            src = batch['src']
            src_lengths = batch['srclen']
            if src_lengths is not None:
                report_stats.n_src_words += src_lengths.sum().item()
                total_stats.n_src_words += src_lengths.sum().item()

            tgt_outer = batch['tgt']

            bptt = False
            for j in range(0, target_size - 1, trunc_size):
                # 1. Create truncated target.
<<<<<<< HEAD
                tgt = tgt_outer[:,j: j + trunc_size,:]
=======
                tgt = tgt_outer[j: j + trunc_size, :, :]
>>>>>>> 3d90c8dc

                # 2. F-prop all but generator.
                if self.accum_count == 1:
                    self.optim.zero_grad()

                try:
                    with torch.cuda.amp.autocast(enabled=self.optim.amp):
                        outputs, attns = self.model(
                            src, tgt, src_lengths, bptt=bptt,
                            with_align=self.with_align)
                        bptt = True

                        # 3. Compute loss.
                        loss, batch_stats = self.train_loss(
                            batch,
                            outputs,
                            attns,
                            trunc_start=j,
                            trunc_size=trunc_size)

                    step = self.optim.training_step
                    if (
                            step % self.train_eval_steps == 0 and
                            self.n_gpu > 0
                    ):
                        # Compute and save stats
                        computed_metrics = {}
                        for i, metric in enumerate(self.train_scorers):
                            logger.info("UPDATING TRAINING {}".format(metric))
                            self.train_scorers[
                                metric]["value"] = self.training_eval_handler(
                                scorer=self.train_scorers[
                                    metric]["scorer"],
                                batch=batch,
                                mode="train")
                            logger.info(
                                "training {}: {}".format(
                                    metric, self.train_scorers[
                                        metric]["value"]))
                            computed_metrics[
                                metric] = self.train_scorers[metric]["value"]
                        batch_stats.computed_metrics = computed_metrics

                    if loss is not None:
                        # in theory we should divide by accum_count and bptt
                        # to rescale for each sub batch
                        self.optim.backward(loss)

                    total_stats.update(batch_stats)
                    report_stats.update(batch_stats)

                except Exception as exc:
                    trace_content = traceback.format_exc()
                    if "CUDA out of memory" in trace_content:
                        logger.info("Step %d, cuda OOM - batch removed",
                                    self.optim.training_step)
                    else:
                        traceback.print_exc()
                        raise exc
                for name, param in self.model.named_parameters():
                    if param.grad is None:
                        print(name, param.grad)
                        
                # 4. Update the parameters and statistics.
                if self.accum_count == 1:
                    # Multi GPU gradient gather
                    if self.n_gpu > 1:
                        grads = [p.grad.data for p in self.model.parameters()
                                 if p.requires_grad
                                 and p.grad is not None]
                        onmt.utils.distributed.all_reduce_and_rescale_tensors(
                            grads, float(self.n_gpu))
                    self.optim.step()

                # If truncated, don't backprop fully.
                if self.model.decoder.state != {}:
                    self.model.decoder.detach_state()

        # in case of multi step gradient accumulation,
        # update only after accum batches
        if self.accum_count > 1:
            if self.n_gpu > 1:
                grads = [p.grad.data for p in self.model.parameters()
                         if p.requires_grad
                         and p.grad is not None]
                onmt.utils.distributed.all_reduce_and_rescale_tensors(
                    grads, float(self.n_gpu))
            self.optim.step()

    def _start_report_manager(self, start_time=None):
        """
        Simple function to start report manager (if any)
        """
        if self.report_manager is not None:
            if start_time is None:
                self.report_manager.start()
            else:
                self.report_manager.start_time = start_time

    def _maybe_report_training(self, step, num_steps, learning_rate,
                               report_stats):
        """
        Simple function to report training stats (if report_manager is set)
        see `onmt.utils.ReportManagerBase.report_training` for doc
        """
        if self.report_manager is not None:
            return self.report_manager.report_training(
                step,
                num_steps,
                learning_rate,
                None if self.earlystopper is None
                else self.earlystopper.current_tolerance,
                report_stats,
                multigpu=self.n_gpu > 1)

    def _report_step(self, learning_rate, step, train_stats=None,
                     valid_stats=None):
        """
        Simple function to report stats (if report_manager is set)
        see `onmt.utils.ReportManagerBase.report_step` for doc
        """
        if self.report_manager is not None:
            return self.report_manager.report_step(
                learning_rate,
                None if self.earlystopper is None
                else self.earlystopper.current_tolerance,
                step, train_stats=train_stats,
                valid_stats=valid_stats)<|MERGE_RESOLUTION|>--- conflicted
+++ resolved
@@ -379,11 +379,8 @@
             bptt = False
             for j in range(0, target_size - 1, trunc_size):
                 # 1. Create truncated target.
-<<<<<<< HEAD
+
                 tgt = tgt_outer[:,j: j + trunc_size,:]
-=======
-                tgt = tgt_outer[j: j + trunc_size, :, :]
->>>>>>> 3d90c8dc
 
                 # 2. F-prop all but generator.
                 if self.accum_count == 1:
