""" Image Encoder """
import torch.nn as nn
import torch.nn.functional as F
import torch


class ImageEncoder(nn.Module):
    """
    A simple encoder convolutional -> recurrent neural network for
    image src.

    Args:
        num_layers (int): number of encoder layers.
        bidirectional (bool): bidirectional encoder.
        rnn_size (int): size of hidden states of the rnn.
        dropout (float): dropout probablity.
    """

<<<<<<< HEAD
    def __init__(self, num_layers, bidirectional, hidden_size, dropout):
=======
    def __init__(self, num_layers, bidirectional, rnn_size, dropout,
                 image_chanel_size=3):
>>>>>>> beaf22ba
        super(ImageEncoder, self).__init__()

        num_directions = 2 if bidirectional else 1
        assert hidden_size % num_directions == 0
        hidden_size = hidden_size // num_directions

        self.layer1 = nn.Conv2d(image_chanel_size, 64, kernel_size=(3, 3),
                                padding=(1, 1), stride=(1, 1))
        self.layer2 = nn.Conv2d(64, 128, kernel_size=(3, 3),
                                padding=(1, 1), stride=(1, 1))
        self.layer3 = nn.Conv2d(128, 256, kernel_size=(3, 3),
                                padding=(1, 1), stride=(1, 1))
        self.layer4 = nn.Conv2d(256, 256, kernel_size=(3, 3),
                                padding=(1, 1), stride=(1, 1))
        self.layer5 = nn.Conv2d(256, 512, kernel_size=(3, 3),
                                padding=(1, 1), stride=(1, 1))
        self.layer6 = nn.Conv2d(512, 512, kernel_size=(3, 3),
                                padding=(1, 1), stride=(1, 1))

        self.batch_norm1 = nn.BatchNorm2d(256)
        self.batch_norm2 = nn.BatchNorm2d(512)
        self.batch_norm3 = nn.BatchNorm2d(512)

        src_size = 512
<<<<<<< HEAD
        self.rnn = nn.LSTM(src_size, hidden_size,
=======
        self.rnn = nn.LSTM(src_size, int(rnn_size / self.num_directions),
>>>>>>> beaf22ba
                           num_layers=num_layers,
                           dropout=dropout,
                           bidirectional=bidirectional)
        self.pos_lut = nn.Embedding(1000, src_size)

    def load_pretrained_vectors(self, opt):
        """ Pass in needed options only when modify function definition."""
        pass

    def forward(self, src, lengths=None):
        "See :obj:`onmt.encoders.encoder.EncoderBase.forward()`"

        batch_size = src.size(0)
        # (batch_size, 64, imgH, imgW)
        # layer 1
        src = F.relu(self.layer1(src[:, :, :, :] - 0.5), True)

        # (batch_size, 64, imgH/2, imgW/2)
        src = F.max_pool2d(src, kernel_size=(2, 2), stride=(2, 2))

        # (batch_size, 128, imgH/2, imgW/2)
        # layer 2
        src = F.relu(self.layer2(src), True)

        # (batch_size, 128, imgH/2/2, imgW/2/2)
        src = F.max_pool2d(src, kernel_size=(2, 2), stride=(2, 2))

        #  (batch_size, 256, imgH/2/2, imgW/2/2)
        # layer 3
        # batch norm 1
        src = F.relu(self.batch_norm1(self.layer3(src)), True)

        # (batch_size, 256, imgH/2/2, imgW/2/2)
        # layer4
        src = F.relu(self.layer4(src), True)

        # (batch_size, 256, imgH/2/2/2, imgW/2/2)
        src = F.max_pool2d(src, kernel_size=(1, 2), stride=(1, 2))

        # (batch_size, 512, imgH/2/2/2, imgW/2/2)
        # layer 5
        # batch norm 2
        src = F.relu(self.batch_norm2(self.layer5(src)), True)

        # (batch_size, 512, imgH/2/2/2, imgW/2/2/2)
        src = F.max_pool2d(src, kernel_size=(2, 1), stride=(2, 1))

        # (batch_size, 512, imgH/2/2/2, imgW/2/2/2)
        src = F.relu(self.batch_norm3(self.layer6(src)), True)

        # # (batch_size, 512, H, W)
        all_outputs = []
        for row in range(src.size(2)):
            inp = src[:, :, row, :].transpose(0, 2) \
                .transpose(1, 2)
            row_vec = torch.Tensor(batch_size).type_as(inp.data) \
                .long().fill_(row)
            pos_emb = self.pos_lut(row_vec)
            with_pos = torch.cat(
                (pos_emb.view(1, pos_emb.size(0), pos_emb.size(1)), inp), 0)
            outputs, hidden_t = self.rnn(with_pos)
            all_outputs.append(outputs)
        out = torch.cat(all_outputs, 0)

        return hidden_t, out<|MERGE_RESOLUTION|>--- conflicted
+++ resolved
@@ -16,12 +16,9 @@
         dropout (float): dropout probablity.
     """
 
-<<<<<<< HEAD
-    def __init__(self, num_layers, bidirectional, hidden_size, dropout):
-=======
+
     def __init__(self, num_layers, bidirectional, rnn_size, dropout,
                  image_chanel_size=3):
->>>>>>> beaf22ba
         super(ImageEncoder, self).__init__()
 
         num_directions = 2 if bidirectional else 1
@@ -46,11 +43,7 @@
         self.batch_norm3 = nn.BatchNorm2d(512)
 
         src_size = 512
-<<<<<<< HEAD
-        self.rnn = nn.LSTM(src_size, hidden_size,
-=======
         self.rnn = nn.LSTM(src_size, int(rnn_size / self.num_directions),
->>>>>>> beaf22ba
                            num_layers=num_layers,
                            dropout=dropout,
                            bidirectional=bidirectional)
