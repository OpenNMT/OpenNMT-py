--- conflicted
+++ resolved
@@ -36,21 +36,13 @@
         if keep_checkpoint > 0:
             self.checkpoint_queue = deque([], maxlen=keep_checkpoint)
 
-<<<<<<< HEAD
-    def maybe_save(self, step, moving_average=None):
-=======
-    def save(self, step):
->>>>>>> f5c294ab
+    def save(self, step, moving_average=None):
         """
         Main entry point for model saver
         It wraps the `_save` method with checks and apply `keep_checkpoint`
         related logic
         """
         if self.keep_checkpoint == 0:
-            return
-
-<<<<<<< HEAD
-        if step % self.save_checkpoint_steps != 0:
             return
 
         if moving_average:
@@ -64,9 +56,6 @@
 
         if moving_average:
             del save_model
-=======
-        chkpt, chkpt_name = self._save(step)
->>>>>>> f5c294ab
 
         if self.keep_checkpoint > 0:
             if len(self.checkpoint_queue) == self.checkpoint_queue.maxlen:
@@ -102,23 +91,10 @@
         Simple model saver to filesystem
     """
 
-<<<<<<< HEAD
-    def __init__(self, base_path, model, model_opt, fields, optim,
-                 save_checkpoint_steps, keep_checkpoint=0):
-        super(ModelSaver, self).__init__(
-            base_path, model, model_opt, fields, optim,
-            save_checkpoint_steps, keep_checkpoint)
-
     def _save(self, step, model):
-        real_model = (model.module
-                      if isinstance(model, nn.DataParallel)
-                      else model)
-=======
-    def _save(self, step):
         real_model = (self.model.module
                       if isinstance(self.model, nn.DataParallel)
                       else self.model)
->>>>>>> f5c294ab
         real_generator = (real_model.generator.module
                           if isinstance(real_model.generator, nn.DataParallel)
                           else real_model.generator)
