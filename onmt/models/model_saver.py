--- conflicted
+++ resolved
@@ -47,7 +47,6 @@
         if self.keep_checkpoint == 0 or step == self.last_saved_step:
             return
 
-<<<<<<< HEAD
         if moving_average:
             save_model = deepcopy(self.model)
             for avg, param in zip(moving_average, save_model.parameters()):
@@ -56,13 +55,10 @@
             save_model = self.model
 
         chkpt, chkpt_name = self._save(step, save_model)
-
+        self.last_saved_step = step
+        
         if moving_average:
             del save_model
-=======
-        chkpt, chkpt_name = self._save(step)
-        self.last_saved_step = step
->>>>>>> 23dffb96
 
         if self.keep_checkpoint > 0:
             if len(self.checkpoint_queue) == self.checkpoint_queue.maxlen:
