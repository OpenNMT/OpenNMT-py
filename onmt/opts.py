--- conflicted
+++ resolved
@@ -443,11 +443,7 @@
               help="For FP16 training, the static loss scale to use. If not "
                    "set, the loss scale is dynamically computed.")
     group.add('--apex_opt_level', '-apex_opt_level', type=str, default="",
-<<<<<<< HEAD
-              choices=["", "O0", "O1", "O2", "O3"],
-=======
               choices=["O0", "O1", "O2", "O3"],
->>>>>>> 4cb2e0c2
               help="For FP16 training, the opt_level to use."
                    "See https://nvidia.github.io/apex/amp.html#opt-levels.")
 
