""" Implementation of all available options """
from __future__ import print_function

import configargparse
from onmt.models.sru import CheckSRU


def config_opts(parser):
    parser.add('-config', '--config', required=False,
               is_config_file_arg=True, help='config file path')
    parser.add('-save_config', '--save_config', required=False,
               is_write_out_config_file_arg=True,
               help='config file save path')


def model_opts(parser):
    """
    These options are passed to the construction of the model.
    Be careful with these as they will be used during translation.
    """

    # Embedding Options
    group = parser.add_argument_group('Model-Embeddings')
    group.add('--src_word_vec_size', '-src_word_vec_size',
              type=int, default=500,
              help='Word embedding size for src.')
    group.add('--tgt_word_vec_size', '-tgt_word_vec_size',
              type=int, default=500,
              help='Word embedding size for tgt.')
    group.add('--word_vec_size', '-word_vec_size', type=int, default=-1,
              help='Word embedding size for src and tgt.')

    group.add('--share_decoder_embeddings', '-share_decoder_embeddings',
              action='store_true',
              help="Use a shared weight matrix for the input and "
                   "output word  embeddings in the decoder.")
    group.add('--share_embeddings', '-share_embeddings', action='store_true',
              help="Share the word embeddings between encoder "
                   "and decoder. Need to use shared dictionary for this "
                   "option.")
    group.add('--position_encoding', '-position_encoding', action='store_true',
              help="Use a sin to mark relative words positions. "
                   "Necessary for non-RNN style models.")

    group = parser.add_argument_group('Model-Embedding Features')
    group.add('--feat_merge', '-feat_merge', type=str, default='concat',
              choices=['concat', 'sum', 'mlp'],
              help="Merge action for incorporating features embeddings. "
                   "Options [concat|sum|mlp].")
    group.add('--feat_vec_size', '-feat_vec_size', type=int, default=-1,
              help="If specified, feature embedding sizes "
                   "will be set to this. Otherwise, feat_vec_exponent "
                   "will be used.")
    group.add('--feat_vec_exponent', '-feat_vec_exponent',
              type=float, default=0.7,
              help="If -feat_merge_size is not set, feature "
                   "embedding sizes will be set to N^feat_vec_exponent "
                   "where N is the number of values the feature takes.")

    # Encoder-Decoder Options
    group = parser.add_argument_group('Model- Encoder-Decoder')
    group.add('--model_type', '-model_type', default='text',
              choices=['text', 'img', 'audio'],
              help="Type of source model to use. Allows "
                   "the system to incorporate non-text inputs. "
                   "Options are [text|img|audio].")
    group.add('--model_dtype', '-model_dtype', default='fp32',
              choices=['fp32', 'fp16'],
              help='Data type of the model.')

    group.add('--encoder_type', '-encoder_type', type=str, default='rnn',
<<<<<<< HEAD
              choices=['rnn', 'mean', 'transformer', 'cnn',
                       'audio', 'img'],
              help="""Type of encoder layer to use. Non-RNN layers
                       are experimental. Options are
                       [rnn|mean|transformer|cnn].""")
    group.add('--bidirectional', '-bidirectional', action="store_true",
              default=False,
              help="""For optionally bidirectional models, use
                      bidirectionality.""")
    group.add('--decoder_type', '-decoder_type', type=str, default='ifrnn',
              choices=['rnn', 'transformer', 'cnn', 'ifrnn'],
              help="""Type of decoder layer to use. Non-RNN layers
                       are experimental. Options are
                       [rnn|transformer|cnn|ifrnn].""")
=======
              choices=['rnn', 'brnn', 'mean', 'transformer', 'cnn'],
              help="Type of encoder layer to use. Non-RNN layers "
                   "are experimental. Options are "
                   "[rnn|brnn|mean|transformer|cnn].")
    group.add('--decoder_type', '-decoder_type', type=str, default='rnn',
              choices=['rnn', 'transformer', 'cnn'],
              help="Type of decoder layer to use. Non-RNN layers "
                   "are experimental. Options are "
                   "[rnn|transformer|cnn].")
>>>>>>> 518a19d4

    group.add('--layers', '-layers', type=int, default=-1,
              help='Number of layers in enc/dec.')
    group.add('--enc_layers', '-enc_layers', type=int, default=2,
              help='Number of layers in the encoder')
    group.add('--dec_layers', '-dec_layers', type=int, default=2,
              help='Number of layers in the decoder')

    group.add('--rnn_size', '-rnn_size', type=int, default=-1,
<<<<<<< HEAD
              action=DeprecateAction,
              help="""Deprecated, use --size.""")
    group.add('--size', '-size', type=int, default=-1,
              help="""Size of rnn hidden states, transformer model size,
                      CNN hidden size, etc. Overwrites both enc_size and
                      dec_size""")

    group.add('--enc_rnn_size', '-enc_rnn_size', type=int, default=-1,
              action=DeprecateAction,
              help="""Deprecated, use --enc_size.""")
    group.add('--enc_size', '-enc_size', type=int, default=500,
              help="""Set --size for encoder only (Usually must be equal
                      to --dec_size.""")

    group.add('--dec_rnn_size', '-dec_rnn_size', type=int, default=-1,
              action=DeprecateAction,
              help="""Deprecated, use --dec_size.""")
    group.add('--dec_size', '-dec_size', type=int, default=500,
              help="""Set --size for decoder only (Usually must be equal
                      to --enc_size.""")

=======
              help="Size of rnn hidden states. Overwrites "
                   "enc_rnn_size and dec_rnn_size")
    group.add('--enc_rnn_size', '-enc_rnn_size', type=int, default=500,
              help="Size of encoder rnn hidden states. "
                   "Must be equal to dec_rnn_size except for "
                   "speech-to-text.")
    group.add('--dec_rnn_size', '-dec_rnn_size', type=int, default=500,
              help="Size of decoder rnn hidden states. "
                   "Must be equal to enc_rnn_size except for "
                   "speech-to-text.")
>>>>>>> 518a19d4
    group.add('--audio_enc_pooling', '-audio_enc_pooling',
              type=str, default='1',
              help="The amount of pooling of audio encoder, "
                   "either the same amount of pooling across all layers "
                   "indicated by a single number, or different amounts of "
                   "pooling per layer separated by comma.")
    group.add('--cnn_kernel_width', '-cnn_kernel_width', type=int, default=3,
              help="Size of windows in the cnn, the kernel_size is "
                   "(cnn_kernel_width, 1) in conv layer")

<<<<<<< HEAD
    group.add('--input_feed', '-input_feed', type=int, default=-1,
              action=DeprecateAction,
              help="""Deprecated, see --decoder_type ifrnn.""")
=======
    group.add('--input_feed', '-input_feed', type=int, default=1,
              help="Feed the context vector at each time step as "
                   "additional input (via concatenation with the word "
                   "embeddings) to the decoder.")
>>>>>>> 518a19d4
    group.add('--bridge', '-bridge', action="store_true",
              help="Have an additional layer between the last encoder "
                   "state and the first decoder state")
    group.add('--rnn_type', '-rnn_type', type=str, default='LSTM',
              choices=['LSTM', 'GRU', 'SRU'],
              action=CheckSRU,
              help="The gate type to use in the RNNs")
    # group.add('--residual', '-residual',   action="store_true",
    #                     help="Add residual connections between RNN layers.")

    group.add('--brnn', '-brnn', action=DeprecateAction,
              help="Deprecated, use `encoder_type`.")

    group.add('--context_gate', '-context_gate', type=str, default=None,
              choices=['source', 'target', 'both'],
              help="Type of context gate to use. "
                   "Do not select for no context gate.")

    # Attention options
    group = parser.add_argument_group('Model- Attention')
    group.add('--global_attention', '-global_attention',
              type=str, default='general', choices=['dot', 'general', 'mlp'],
              help="The attention type to use: "
                   "dotprod or general (Luong) or MLP (Bahdanau)")
    group.add('--global_attention_function', '-global_attention_function',
              type=str, default="softmax", choices=["softmax", "sparsemax"])
    group.add('--self_attn_type', '-self_attn_type',
              type=str, default="scaled-dot",
              help='Self attention type in Transformer decoder '
                   'layer -- currently "scaled-dot" or "average" ')
    group.add('--max_relative_positions', '-max_relative_positions',
              type=int, default=0,
              help="Maximum distance between inputs in relative "
                   "positions representations. "
                   "For more detailed information, see: "
                   "https://arxiv.org/pdf/1803.02155.pdf")
    group.add('--heads', '-heads', type=int, default=8,
              help='Number of heads for transformer self-attention')
    group.add('--transformer_ff', '-transformer_ff', type=int, default=2048,
              help='Size of hidden transformer feed-forward')

    # Generator and loss options.
    group.add('--copy_attn', '-copy_attn', action="store_true",
              help='Train copy attention layer.')
    group.add('--generator_function', '-generator_function', default="softmax",
              choices=["softmax", "sparsemax"],
              help="Which function to use for generating "
                   "probabilities over the target vocabulary (choices: "
                   "softmax, sparsemax)")
    group.add('--copy_attn_force', '-copy_attn_force', action="store_true",
              help='When available, train to copy.')
    group.add('--reuse_copy_attn', '-reuse_copy_attn', action="store_true",
              help="Reuse standard attention for copy")
    group.add('--copy_loss_by_seqlength', '-copy_loss_by_seqlength',
              action="store_true",
              help="Divide copy loss by length of sequence")
    group.add('--coverage_attn', '-coverage_attn', action="store_true",
              help='Train a coverage attention layer.')
    group.add('--lambda_coverage', '-lambda_coverage', type=float, default=1,
              help='Lambda value for coverage.')
    group.add('--loss_scale', '-loss_scale', type=float, default=0,
              help="For FP16 training, the static loss scale to use. If not "
                   "set, the loss scale is dynamically computed.")


def preprocess_opts(parser):
    """ Pre-procesing options """
    # Data options
    group = parser.add_argument_group('Data')
    group.add('--data_type', '-data_type', default="text",
              help="Type of the source input. "
                   "Options are [text|img|audio].")

    group.add('--train_src', '-train_src', required=True,
              help="Path to the training source data")
    group.add('--train_tgt', '-train_tgt', required=True,
              help="Path to the training target data")
    group.add('--valid_src', '-valid_src',
              help="Path to the validation source data")
    group.add('--valid_tgt', '-valid_tgt',
              help="Path to the validation target data")

    group.add('--src_dir', '-src_dir', default="",
              help="Source directory for image or audio files.")

    group.add('--save_data', '-save_data', required=True,
              help="Output file for the prepared data")

    group.add('--max_shard_size', '-max_shard_size', type=int, default=0,
              help="""Deprecated use shard_size instead""")

    group.add('--shard_size', '-shard_size', type=int, default=1000000,
              help="Divide src_corpus and tgt_corpus into "
                   "smaller multiple src_copus and tgt corpus files, then "
                   "build shards, each shard will have "
                   "opt.shard_size samples except last shard. "
                   "shard_size=0 means no segmentation "
                   "shard_size>0 means segment dataset into multiple shards, "
                   "each shard has shard_size samples")

    # Dictionary options, for text corpus

    group = parser.add_argument_group('Vocab')
    group.add('--src_vocab', '-src_vocab', default="",
              help="Path to an existing source vocabulary. Format: "
                   "one word per line.")
    group.add('--tgt_vocab', '-tgt_vocab', default="",
              help="Path to an existing target vocabulary. Format: "
                   "one word per line.")
    group.add('--features_vocabs_prefix', '-features_vocabs_prefix',
              type=str, default='',
              help="Path prefix to existing features vocabularies")
    group.add('--src_vocab_size', '-src_vocab_size', type=int, default=50000,
              help="Size of the source vocabulary")
    group.add('--tgt_vocab_size', '-tgt_vocab_size', type=int, default=50000,
              help="Size of the target vocabulary")
    group.add('--vocab_size_multiple', '-vocab_size_multiple',
              type=int, default=1,
              help="Make the vocabulary size a multiple of this value")

    group.add('--src_words_min_frequency',
              '-src_words_min_frequency', type=int, default=0)
    group.add('--tgt_words_min_frequency',
              '-tgt_words_min_frequency', type=int, default=0)

    group.add('--dynamic_dict', '-dynamic_dict', action='store_true',
              help="Create dynamic dictionaries")
    group.add('--share_vocab', '-share_vocab', action='store_true',
              help="Share source and target vocabulary")

    # Truncation options, for text corpus
    group = parser.add_argument_group('Pruning')
    group.add('--src_seq_length', '-src_seq_length', type=int, default=50,
              help="Maximum source sequence length")
    group.add('--src_seq_length_trunc', '-src_seq_length_trunc',
              type=int, default=None,
              help="Truncate source sequence length.")
    group.add('--tgt_seq_length', '-tgt_seq_length', type=int, default=50,
              help="Maximum target sequence length to keep.")
    group.add('--tgt_seq_length_trunc', '-tgt_seq_length_trunc',
              type=int, default=None,
              help="Truncate target sequence length.")
    group.add('--lower', '-lower', action='store_true', help='lowercase data')
    group.add('--filter_valid', '-filter_valid', action='store_true',
              help='Filter validation data by src and/or tgt length')

    # Data processing options
    group = parser.add_argument_group('Random')
    group.add('--shuffle', '-shuffle', type=int, default=0,
              help="Shuffle data")
    group.add('--seed', '-seed', type=int, default=3435,
              help="Random seed")

    group = parser.add_argument_group('Logging')
    group.add('--report_every', '-report_every', type=int, default=100000,
              help="Report status every this many sentences")
    group.add('--log_file', '-log_file', type=str, default="",
              help="Output logs to a file under this path.")
    group.add('--log_file_level', '-log_file_level', type=str,
              action=StoreLoggingLevelAction,
              choices=StoreLoggingLevelAction.CHOICES,
              default="0")

    # Options most relevant to speech
    group = parser.add_argument_group('Speech')
    group.add('--sample_rate', '-sample_rate', type=int, default=16000,
              help="Sample rate.")
    group.add('--window_size', '-window_size', type=float, default=.02,
              help="Window size for spectrogram in seconds.")
    group.add('--window_stride', '-window_stride', type=float, default=.01,
              help="Window stride for spectrogram in seconds.")
    group.add('--window', '-window', default='hamming',
              help="Window type for spectrogram generation.")

    # Option most relevant to image input
    group.add('--image_channel_size', '-image_channel_size',
              type=int, default=3,
              choices=[3, 1],
              help="Using grayscale image can training "
                   "model faster and smaller")


def train_opts(parser):
    """ Training and saving options """

    group = parser.add_argument_group('General')
    group.add('--data', '-data', required=True,
              help='Path prefix to the ".train.pt" and '
                   '".valid.pt" file path from preprocess.py')

    group.add('--save_model', '-save_model', default='model',
              help="Model filename (the model will be saved as "
                   "<save_model>_N.pt where N is the number "
                   "of steps")

    group.add('--save_checkpoint_steps', '-save_checkpoint_steps',
              type=int, default=5000,
              help="""Save a checkpoint every X steps""")
    group.add('--keep_checkpoint', '-keep_checkpoint', type=int, default=-1,
              help="Keep X checkpoints (negative: keep all)")

    # GPU
    group.add('--gpuid', '-gpuid', default=[], nargs='*', type=int,
              help="Deprecated see world_size and gpu_ranks.")
    group.add('--gpu_ranks', '-gpu_ranks', default=[], nargs='*', type=int,
              help="list of ranks of each process.")
    group.add('--world_size', '-world_size', default=1, type=int,
              help="total number of distributed processes.")
    group.add('--gpu_backend', '-gpu_backend',
              default="nccl", type=str,
              help="Type of torch distributed backend")
    group.add('--gpu_verbose_level', '-gpu_verbose_level', default=0, type=int,
              help="Gives more info on each process per GPU.")
    group.add('--master_ip', '-master_ip', default="localhost", type=str,
              help="IP of master for torch.distributed training.")
    group.add('--master_port', '-master_port', default=10000, type=int,
              help="Port of master for torch.distributed training.")

    group.add('--seed', '-seed', type=int, default=-1,
              help="Random seed used for the experiments "
                   "reproducibility.")

    # Init options
    group = parser.add_argument_group('Initialization')
    group.add('--param_init', '-param_init', type=float, default=0.1,
              help="Parameters are initialized over uniform distribution "
                   "with support (-param_init, param_init). "
                   "Use 0 to not use initialization")
    group.add('--param_init_glorot', '-param_init_glorot', action='store_true',
              help="Init parameters with xavier_uniform. "
                   "Required for transfomer.")

    group.add('--train_from', '-train_from', default='', type=str,
              help="If training from a checkpoint then this is the "
                   "path to the pretrained model's state_dict.")
    group.add('--reset_optim', '-reset_optim', default='none',
              choices=['none', 'all', 'states', 'keep_states'],
              help="Optimization resetter when train_from.")

    # Pretrained word vectors
    group.add('--pre_word_vecs_enc', '-pre_word_vecs_enc',
              help="If a valid path is specified, then this will load "
                   "pretrained word embeddings on the encoder side. "
                   "See README for specific formatting instructions.")
    group.add('--pre_word_vecs_dec', '-pre_word_vecs_dec',
              help="If a valid path is specified, then this will load "
                   "pretrained word embeddings on the decoder side. "
                   "See README for specific formatting instructions.")
    # Fixed word vectors
    group.add('--fix_word_vecs_enc', '-fix_word_vecs_enc',
              action='store_true',
              help="Fix word embeddings on the encoder side.")
    group.add('--fix_word_vecs_dec', '-fix_word_vecs_dec',
              action='store_true',
              help="Fix word embeddings on the decoder side.")

    # Optimization options
    group = parser.add_argument_group('Optimization- Type')
    group.add('--batch_size', '-batch_size', type=int, default=64,
              help='Maximum batch size for training')
    group.add('--batch_type', '-batch_type', default='sents',
              choices=["sents", "tokens"],
              help="Batch grouping for batch_size. Standard "
                   "is sents. Tokens will do dynamic batching")
    group.add('--normalization', '-normalization', default='sents',
              choices=["sents", "tokens"],
              help='Normalization method of the gradient.')
    group.add('--accum_count', '-accum_count', type=int, default=1,
              help="Accumulate gradient this many times. "
                   "Approximately equivalent to updating "
                   "batch_size * accum_count batches at once. "
                   "Recommended for Transformer.")
    group.add('--valid_steps', '-valid_steps', type=int, default=10000,
              help='Perfom validation every X steps')
    group.add('--valid_batch_size', '-valid_batch_size', type=int, default=32,
              help='Maximum batch size for validation')
    group.add('--max_generator_batches', '-max_generator_batches',
              type=int, default=32,
              help="Maximum batches of words in a sequence to run "
                   "the generator on in parallel. Higher is faster, but "
                   "uses more memory. Set to 0 to disable.")
    group.add('--train_steps', '-train_steps', type=int, default=100000,
              help='Number of training steps')
    group.add('--single_pass', '-single_pass', action='store_true',
              help="Make a single pass over the training dataset.")
    group.add('--epochs', '-epochs', type=int, default=0,
              help='Deprecated epochs see train_steps')
    group.add('--optim', '-optim', default='sgd',
              choices=['sgd', 'adagrad', 'adadelta', 'adam',
                       'sparseadam', 'adafactor', 'fusedadam'],
              help="Optimization method.")
    group.add('--adagrad_accumulator_init', '-adagrad_accumulator_init',
              type=float, default=0,
              help="Initializes the accumulator values in adagrad. "
                   "Mirrors the initial_accumulator_value option "
                   "in the tensorflow adagrad (use 0.1 for their default).")
    group.add('--max_grad_norm', '-max_grad_norm', type=float, default=5,
              help="If the norm of the gradient vector exceeds this, "
                   "renormalize it to have the norm equal to "
                   "max_grad_norm")
    group.add('--dropout', '-dropout', type=float, default=0.3,
              help="Dropout probability; applied in LSTM stacks.")
    group.add('--truncated_decoder', '-truncated_decoder', type=int, default=0,
              help="""Truncated bptt.""")
    group.add('--adam_beta1', '-adam_beta1', type=float, default=0.9,
              help="The beta1 parameter used by Adam. "
                   "Almost without exception a value of 0.9 is used in "
                   "the literature, seemingly giving good results, "
                   "so we would discourage changing this value from "
                   "the default without due consideration.")
    group.add('--adam_beta2', '-adam_beta2', type=float, default=0.999,
              help='The beta2 parameter used by Adam. '
                   'Typically a value of 0.999 is recommended, as this is '
                   'the value suggested by the original paper describing '
                   'Adam, and is also the value adopted in other frameworks '
                   'such as Tensorflow and Kerras, i.e. see: '
                   'https://www.tensorflow.org/api_docs/python/tf/train/Adam'
                   'Optimizer or '
                   'https://keras.io/optimizers/ . '
                   'Whereas recently the paper "Attention is All You Need" '
                   'suggested a value of 0.98 for beta2, this parameter may '
                   'not work well for normal models / default '
                   'baselines.')
    group.add('--label_smoothing', '-label_smoothing', type=float, default=0.0,
              help="Label smoothing value epsilon. "
                   "Probabilities of all non-true labels "
                   "will be smoothed by epsilon / (vocab_size - 1). "
                   "Set to zero to turn off label smoothing. "
                   "For more detailed information, see: "
                   "https://arxiv.org/abs/1512.00567")
    group.add('--average_decay', '-average_decay', type=float, default=0,
              help="Moving average decay. "
                   "Set to other than 0 (e.g. 1e-4) to activate. "
                   "Similar to Marian NMT implementation: "
                   "http://www.aclweb.org/anthology/P18-4020 "
                   "For more detail on Exponential Moving Average: "
                   "https://en.wikipedia.org/wiki/Moving_average")
    group.add('--average_every', '-average_every', type=int, default=1,
              help="Step for moving average. "
                   "Default is every update, "
                   "if -average_decay is set.")

    # learning rate
    group = parser.add_argument_group('Optimization- Rate')
    group.add('--learning_rate', '-learning_rate', type=float, default=1.0,
              help="Starting learning rate. "
                   "Recommended settings: sgd = 1, adagrad = 0.1, "
                   "adadelta = 1, adam = 0.001")
    group.add('--learning_rate_decay', '-learning_rate_decay',
              type=float, default=0.5,
              help="If update_learning_rate, decay learning rate by "
                   "this much if steps have gone past "
                   "start_decay_steps")
    group.add('--start_decay_steps', '-start_decay_steps',
              type=int, default=50000,
              help="Start decaying every decay_steps after "
                   "start_decay_steps")
    group.add('--decay_steps', '-decay_steps', type=int, default=10000,
              help="Decay every decay_steps")

    group.add('--decay_method', '-decay_method', type=str, default="none",
              choices=['noam', 'rsqrt', 'none'],
              help="Use a custom decay rate.")
    group.add('--warmup_steps', '-warmup_steps', type=int, default=4000,
              help="Number of warmup steps for custom decay.")

    group = parser.add_argument_group('Logging')
    group.add('--report_every', '-report_every', type=int, default=50,
              help="Print stats at this interval.")
    group.add('--log_file', '-log_file', type=str, default="",
              help="Output logs to a file under this path.")
    group.add('--log_file_level', '-log_file_level', type=str,
              action=StoreLoggingLevelAction,
              choices=StoreLoggingLevelAction.CHOICES,
              default="0")
    group.add('--exp_host', '-exp_host', type=str, default="",
              help="Send logs to this crayon server.")
    group.add('--exp', '-exp', type=str, default="",
              help="Name of the experiment for logging.")
    # Use TensorboardX for visualization during training
    group.add('--tensorboard', '-tensorboard', action="store_true",
              help="Use tensorboardX for visualization during training. "
                   "Must have the library tensorboardX.")
    group.add("--tensorboard_log_dir", "-tensorboard_log_dir",
              type=str, default="runs/onmt",
              help="Log directory for Tensorboard. "
                   "This is also the name of the run.")

    group = parser.add_argument_group('Speech')
    # Options most relevant to speech
    group.add('--sample_rate', '-sample_rate', type=int, default=16000,
              help="Sample rate.")
    group.add('--window_size', '-window_size', type=float, default=.02,
              help="Window size for spectrogram in seconds.")

    # Option most relevant to image input
    group.add('--image_channel_size', '-image_channel_size',
              type=int, default=3, choices=[3, 1],
              help="Using grayscale image can training "
                   "model faster and smaller")


def translate_opts(parser):
    """ Translation / inference options """
    group = parser.add_argument_group('Model')
    group.add('--model', '-model', dest='models', metavar='MODEL',
              nargs='+', type=str, default=[], required=True,
              help="Path to model .pt file(s). "
                   "Multiple models can be specified, "
                   "for ensemble decoding.")
    group.add('--fp32', '-fp32', action='store_true',
              help="Force the model to be in FP32 "
                   "because FP16 is very slow on GTX1080(ti).")
    group.add('--avg_raw_probs', '-avg_raw_probs', action='store_true',
              help="If this is set, during ensembling scores from "
                   "different models will be combined by averaging their "
                   "raw probabilities and then taking the log. Otherwise, "
                   "the log probabilities will be averaged directly. "
                   "Necessary for models whose output layers can assign "
                   "zero probability.")

    group = parser.add_argument_group('Data')
    group.add('--data_type', '-data_type', default="text",
              help="Type of the source input. Options: [text|img].")

    group.add('--src', '-src', required=True,
              help="Source sequence to decode (one line per "
                   "sequence)")
    group.add('--src_dir', '-src_dir', default="",
              help='Source directory for image or audio files')
    group.add('--tgt', '-tgt',
              help='True target sequence (optional)')
    group.add('--shard_size', '-shard_size', type=int, default=10000,
              help="Divide src and tgt (if applicable) into "
                   "smaller multiple src and tgt files, then "
                   "build shards, each shard will have "
                   "opt.shard_size samples except last shard. "
                   "shard_size=0 means no segmentation "
                   "shard_size>0 means segment dataset into multiple shards, "
                   "each shard has shard_size samples")
    group.add('--output', '-output', default='pred.txt',
              help="Path to output the predictions (each line will "
                   "be the decoded sequence")
    group.add('--report_bleu', '-report_bleu', action='store_true',
              help="Report bleu score after translation, "
                   "call tools/multi-bleu.perl on command line")
    group.add('--report_rouge', '-report_rouge', action='store_true',
              help="Report rouge 1/2/3/L/SU4 score after translation "
                   "call tools/test_rouge.py on command line")
    group.add('--report_time', '-report_time', action='store_true',
              help="Report some translation time metrics")

    # Options most relevant to summarization.
    group.add('--dynamic_dict', '-dynamic_dict', action='store_true',
              help="Create dynamic dictionaries")
    group.add('--share_vocab', '-share_vocab', action='store_true',
              help="Share source and target vocabulary")

    group = parser.add_argument_group('Random Sampling')
    group.add('--random_sampling_topk', '-random_sampling_topk',
              default=1, type=int,
              help="Set this to -1 to do random sampling from full "
                   "distribution. Set this to value k>1 to do random "
                   "sampling restricted to the k most likely next tokens. "
                   "Set this to 1 to use argmax or for doing beam "
                   "search.")
    group.add('--random_sampling_temp', '-random_sampling_temp',
              default=1., type=float,
              help="If doing random sampling, divide the logits by "
                   "this before computing softmax during decoding.")
    group.add('--seed', '-seed', type=int, default=829,
              help="Random seed")

    group = parser.add_argument_group('Beam')
    group.add('--beam_size', '-beam_size', type=int, default=5,
              help='Beam size')
    group.add('--min_length', '-min_length', type=int, default=0,
              help='Minimum prediction length')
    group.add('--max_length', '-max_length', type=int, default=100,
              help='Maximum prediction length.')
    group.add('--max_sent_length', '-max_sent_length', action=DeprecateAction,
              help="Deprecated, use `-max_length` instead")

    # Alpha and Beta values for Google Length + Coverage penalty
    # Described here: https://arxiv.org/pdf/1609.08144.pdf, Section 7
    group.add('--stepwise_penalty', '-stepwise_penalty', action='store_true',
              help="Apply penalty at every decoding step. "
                   "Helpful for summary penalty.")
    group.add('--length_penalty', '-length_penalty', default='none',
              choices=['none', 'wu', 'avg'],
              help="Length Penalty to use.")
    group.add('--coverage_penalty', '-coverage_penalty', default='none',
              choices=['none', 'wu', 'summary'],
              help="Coverage Penalty to use.")
    group.add('--alpha', '-alpha', type=float, default=0.,
              help="Google NMT length penalty parameter "
                   "(higher = longer generation)")
    group.add('--beta', '-beta', type=float, default=-0.,
              help="Coverage penalty parameter")
    group.add('--block_ngram_repeat', '-block_ngram_repeat',
              type=int, default=0,
              help='Block repetition of ngrams during decoding.')
    group.add('--ignore_when_blocking', '-ignore_when_blocking',
              nargs='+', type=str, default=[],
              help="Ignore these strings when blocking repeats. "
                   "You want to block sentence delimiters.")
    group.add('--replace_unk', '-replace_unk', action="store_true",
              help="Replace the generated UNK tokens with the "
                   "source token that had highest attention weight. If "
                   "phrase_table is provided, it will lookup the "
                   "identified source token and give the corresponding "
                   "target token. If it is not provided(or the identified "
                   "source token does not exist in the table) then it "
                   "will copy the source token")

    group = parser.add_argument_group('Logging')
    group.add('--verbose', '-verbose', action="store_true",
              help='Print scores and predictions for each sentence')
    group.add('--log_file', '-log_file', type=str, default="",
              help="Output logs to a file under this path.")
    group.add('--log_file_level', '-log_file_level', type=str,
              action=StoreLoggingLevelAction,
              choices=StoreLoggingLevelAction.CHOICES,
              default="0")
    group.add('--attn_debug', '-attn_debug', action="store_true",
              help='Print best attn for each word')
    group.add('--dump_beam', '-dump_beam', type=str, default="",
              help='File to dump beam information to.')
    group.add('--n_best', '-n_best', type=int, default=1,
              help="If verbose is set, will output the n_best "
                   "decoded sentences")

    group = parser.add_argument_group('Efficiency')
    group.add('--batch_size', '-batch_size', type=int, default=30,
              help='Batch size')
    group.add('--gpu', '-gpu', type=int, default=-1,
              help="Device to run on")

    # Options most relevant to speech.
    group = parser.add_argument_group('Speech')
    group.add('--sample_rate', '-sample_rate', type=int, default=16000,
              help="Sample rate.")
    group.add('--window_size', '-window_size', type=float, default=.02,
              help='Window size for spectrogram in seconds')
    group.add('--window_stride', '-window_stride', type=float, default=.01,
              help='Window stride for spectrogram in seconds')
    group.add('--window', '-window', default='hamming',
              help='Window type for spectrogram generation')

    # Option most relevant to image input
    group.add('--image_channel_size', '-image_channel_size',
              type=int, default=3, choices=[3, 1],
              help="Using grayscale image can training "
                   "model faster and smaller")


# Copyright 2016 The Chromium Authors. All rights reserved.
# Use of this source code is governed by a BSD-style license that can be
# found in the LICENSE file.


class StoreLoggingLevelAction(configargparse.Action):
    """ Convert string to logging level """
    import logging
    LEVELS = {
        "CRITICAL": logging.CRITICAL,
        "ERROR": logging.ERROR,
        "WARNING": logging.WARNING,
        "INFO": logging.INFO,
        "DEBUG": logging.DEBUG,
        "NOTSET": logging.NOTSET
    }

    CHOICES = list(LEVELS.keys()) + [str(_) for _ in LEVELS.values()]

    def __init__(self, option_strings, dest, help=None, **kwargs):
        super(StoreLoggingLevelAction, self).__init__(
            option_strings, dest, help=help, **kwargs)

    def __call__(self, parser, namespace, value, option_string=None):
        # Get the key 'value' in the dict, or just use 'value'
        level = StoreLoggingLevelAction.LEVELS.get(value, value)
        setattr(namespace, self.dest, level)


class DeprecateAction(configargparse.Action):
    """ Deprecate action """

    def __init__(self, option_strings, dest, help=None, **kwargs):
        super(DeprecateAction, self).__init__(option_strings, dest, nargs=0,
                                              help=help, **kwargs)

    def __call__(self, parser, namespace, values, flag_name):
        help = self.help if self.help is not None else ""
        msg = "Flag '%s' is deprecated. %s" % (flag_name, help)
        raise configargparse.ArgumentTypeError(msg)<|MERGE_RESOLUTION|>--- conflicted
+++ resolved
@@ -69,32 +69,20 @@
               help='Data type of the model.')
 
     group.add('--encoder_type', '-encoder_type', type=str, default='rnn',
-<<<<<<< HEAD
               choices=['rnn', 'mean', 'transformer', 'cnn',
                        'audio', 'img'],
-              help="""Type of encoder layer to use. Non-RNN layers
-                       are experimental. Options are
-                       [rnn|mean|transformer|cnn].""")
+              help="Type of encoder layer to use. Non-RNN layers "
+                   "are experimental. Options are "
+                   "[rnn|brnn|mean|transformer|cnn|audio|img].")
     group.add('--bidirectional', '-bidirectional', action="store_true",
               default=False,
-              help="""For optionally bidirectional models, use
-                      bidirectionality.""")
+              help="For optionally bidirectional models, use "
+                   "bidirectionality.")
     group.add('--decoder_type', '-decoder_type', type=str, default='ifrnn',
               choices=['rnn', 'transformer', 'cnn', 'ifrnn'],
-              help="""Type of decoder layer to use. Non-RNN layers
-                       are experimental. Options are
-                       [rnn|transformer|cnn|ifrnn].""")
-=======
-              choices=['rnn', 'brnn', 'mean', 'transformer', 'cnn'],
-              help="Type of encoder layer to use. Non-RNN layers "
-                   "are experimental. Options are "
-                   "[rnn|brnn|mean|transformer|cnn].")
-    group.add('--decoder_type', '-decoder_type', type=str, default='rnn',
-              choices=['rnn', 'transformer', 'cnn'],
               help="Type of decoder layer to use. Non-RNN layers "
                    "are experimental. Options are "
                    "[rnn|transformer|cnn].")
->>>>>>> 518a19d4
 
     group.add('--layers', '-layers', type=int, default=-1,
               help='Number of layers in enc/dec.')
@@ -104,40 +92,27 @@
               help='Number of layers in the decoder')
 
     group.add('--rnn_size', '-rnn_size', type=int, default=-1,
-<<<<<<< HEAD
               action=DeprecateAction,
               help="""Deprecated, use --size.""")
     group.add('--size', '-size', type=int, default=-1,
-              help="""Size of rnn hidden states, transformer model size,
-                      CNN hidden size, etc. Overwrites both enc_size and
-                      dec_size""")
+              help="Size of rnn hidden states, transformer model size, "
+                   "CNN hidden size, etc. Overwrites both enc_size and "
+                   "dec_size")
 
     group.add('--enc_rnn_size', '-enc_rnn_size', type=int, default=-1,
               action=DeprecateAction,
               help="""Deprecated, use --enc_size.""")
     group.add('--enc_size', '-enc_size', type=int, default=500,
-              help="""Set --size for encoder only (Usually must be equal
-                      to --dec_size.""")
+              help="Set --size for encoder only (Usually must be equal "
+                   "to --dec_size.")
 
     group.add('--dec_rnn_size', '-dec_rnn_size', type=int, default=-1,
               action=DeprecateAction,
-              help="""Deprecated, use --dec_size.""")
+              help="Deprecated, use --dec_size.")
     group.add('--dec_size', '-dec_size', type=int, default=500,
-              help="""Set --size for decoder only (Usually must be equal
-                      to --enc_size.""")
-
-=======
-              help="Size of rnn hidden states. Overwrites "
-                   "enc_rnn_size and dec_rnn_size")
-    group.add('--enc_rnn_size', '-enc_rnn_size', type=int, default=500,
-              help="Size of encoder rnn hidden states. "
-                   "Must be equal to dec_rnn_size except for "
-                   "speech-to-text.")
-    group.add('--dec_rnn_size', '-dec_rnn_size', type=int, default=500,
-              help="Size of decoder rnn hidden states. "
-                   "Must be equal to enc_rnn_size except for "
-                   "speech-to-text.")
->>>>>>> 518a19d4
+              help="Set --size for decoder only (Usually must be equal "
+                   "to --enc_size.")
+
     group.add('--audio_enc_pooling', '-audio_enc_pooling',
               type=str, default='1',
               help="The amount of pooling of audio encoder, "
@@ -148,16 +123,9 @@
               help="Size of windows in the cnn, the kernel_size is "
                    "(cnn_kernel_width, 1) in conv layer")
 
-<<<<<<< HEAD
     group.add('--input_feed', '-input_feed', type=int, default=-1,
               action=DeprecateAction,
-              help="""Deprecated, see --decoder_type ifrnn.""")
-=======
-    group.add('--input_feed', '-input_feed', type=int, default=1,
-              help="Feed the context vector at each time step as "
-                   "additional input (via concatenation with the word "
-                   "embeddings) to the decoder.")
->>>>>>> 518a19d4
+              help="Deprecated, see --decoder_type ifrnn.")
     group.add('--bridge', '-bridge', action="store_true",
               help="Have an additional layer between the last encoder "
                    "state and the first decoder state")
