--- conflicted
+++ resolved
@@ -120,10 +120,6 @@
     return ret_list
 
 
-<<<<<<< HEAD
-def build_save_dataset(corpus_type, fields, opt):
-    """ Building and saving the dataset """
-=======
 def build_save_audio_dataset_in_shards(src_corpus, tgt_corpus, fields,
                                        corpus_type, opt):
     '''
@@ -192,8 +188,8 @@
     return ret_list
 
 
-def build_save_dataset(corpus_type, fields, opt, logger=None):
->>>>>>> bc00daa6
+def build_save_dataset(corpus_type, fields, opt):
+    """ Building and saving the dataset """
     assert corpus_type in ['train', 'valid']
 
     if corpus_type == 'train':
@@ -213,7 +209,7 @@
             src_corpus, tgt_corpus, fields,
             corpus_type, opt)
 
-    # For data_type == 'img' or 'audio', currently we don't do
+    # For data_type == 'img', currently we don't do
     # preprocess sharding. We only build a monolithic dataset.
     # But since the interfaces are uniform, it would be not hard
     # to do this should users need this feature.
