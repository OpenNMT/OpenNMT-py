--- conflicted
+++ resolved
@@ -6,14 +6,9 @@
 import numpy as np
 import argparse
 import torch
-<<<<<<< HEAD
 from onmt.utils.logging import init_logger, logger
-=======
 import itertools
 from collections import defaultdict
-import logging as log
-log.basicConfig(level=log.INFO)
->>>>>>> 95fe80a1
 
 
 def get_vocabs(dict_file):
@@ -37,46 +32,8 @@
     return enc_vocab, dec_vocab
 
 
-<<<<<<< HEAD
-def get_embeddings(file_enc, opt, flag):
-    embs = dict()
-    if flag == 'enc':
-        for (i, l) in enumerate(open(file_enc, 'rb')):
-            if i < opt.skip_lines:
-                continue
-            if not l:
-                break
-            if len(l) == 0:
-                continue
-
-            l_split = l.decode('utf8').strip().split(' ')
-            if len(l_split) == 2:
-                continue
-            embs[l_split[0]] = [float(em) for em in l_split[1:]]
-        logger.info("Got {} encryption embeddings from {}".format(len(embs),
-                                                                  file_enc))
-    else:
-
-        for (i, l) in enumerate(open(file_enc, 'rb')):
-            if not l:
-                break
-            if len(l) == 0:
-                continue
-
-            l_split = l.decode('utf8').strip().split(' ')
-            if len(l_split) == 2:
-                continue
-            embs[l_split[0]] = [float(em) for em in l_split[1:]]
-        logger.info("Got {} decryption embeddings from {}".format(len(embs),
-                                                                  file_enc))
-    return embs
-
-
-def match_embeddings(vocab, emb, opt):
-    dim = len(six.next(six.itervalues(emb)))
-=======
 def get_embeddings(file_enc, opt):
-    log.info("Reading %s" % file_enc)
+    logger.info("Reading %s" % file_enc)
     count = 0
     for (i, l) in enumerate(open(file_enc, 'rb')):
         if i < opt.skip_lines:
@@ -92,7 +49,7 @@
         word, vec = l_split[0], list(map(float, l_split[1:]))
         yield word, vec
 
-    log.info("Got {} encryption embeddings from {}".format(count, file_enc))
+    logger.info("Got {} encryption embeddings from {}".format(count, file_enc))
 
 
 def match_embeddings(vocab, emb, opt, side):
@@ -100,11 +57,9 @@
     # peeking first item to know its dimension
     first_word, first_vec = six.next(emb)
     dim = len(first_vec)
-    log.info("%s dimensions %d" % (side, dim))
+    logger.info("%s dimensions %d" % (side, dim))
     # put the peeked record back it to generator stream
     emb = itertools.chain([(first_word, first_vec)], emb)
-
->>>>>>> 95fe80a1
     filtered_embeddings = np.zeros((len(vocab), dim))
     count = defaultdict(int)
     matched_types = set()
@@ -117,18 +72,12 @@
             count['match'] += 1
             matched_types.add(w)
         else:
-<<<<<<< HEAD
-            if opt.verbose:
-                logger.info(u"not found:\t{}".format(w), file=sys.stderr)
-            count['miss'] += 1
-
-=======
             ignored_types.add(w)
     count['miss'] = len(vocab) - count['match']
 
-    log.info("Matching: ")
+    logger.info("Matching: ")
     match_percent = count['match'] / (len(vocab)) * 100
-    log.info("* %s: %d match, %d missing, (%.2f%%)" % (
+    logger.info("* %s: %d match, %d missing, (%.2f%%)" % (
         side, count['match'], count['miss'], match_percent))
 
     if opt.verbose:
@@ -136,9 +85,8 @@
                             ('matched', matched_types),
                             ('ignored', ignored_types)]:
             path = opt.output_file + '.%s.%s.txt' % (side, name)
-            log.info("Writing %d %s types to %s" % (len(types), name, path))
+            logger.info("Writing %d %s types to %s" % (len(types), name, path))
             write_lines(types, path)
->>>>>>> 95fe80a1
     return torch.Tensor(filtered_embeddings), count
 
 
@@ -176,47 +124,13 @@
     if opt.type == "word2vec":
         opt.skip_lines = 1
 
-<<<<<<< HEAD
-    embeddings_enc = get_embeddings(opt.emb_file_enc, opt, flag='enc')
-    embeddings_dec = get_embeddings(opt.emb_file_dec, opt, flag='dec')
-
-    filtered_enc_embeddings, enc_count = match_embeddings(enc_vocab,
-                                                          embeddings_enc,
-                                                          opt)
-    filtered_dec_embeddings, dec_count = match_embeddings(dec_vocab,
-                                                          embeddings_dec,
-                                                          opt)
-    logger.info("\nMatching: ")
-    match_percent = [_['match'] / (_['match'] + _['miss']) * 100
-                     for _ in [enc_count, dec_count]]
-    logger.info("\t* enc: %d match, %d missing, (%.2f%%)"
-                % (enc_count['match'],
-                   enc_count['miss'],
-                   match_percent[0]))
-    logger.info("\t* dec: %d match, %d missing, (%.2f%%)"
-                % (dec_count['match'],
-                   dec_count['miss'],
-                   match_percent[1]))
-
-    logger.info("\nFiltered embeddings:")
-    logger.info("\t* enc: ", filtered_enc_embeddings.size())
-    logger.info("\t* dec: ", filtered_dec_embeddings.size())
-
-    enc_output_file = opt.output_file + ".enc.pt"
-    dec_output_file = opt.output_file + ".dec.pt"
-    logger.info("\nSaving embedding as:\n\t* enc: %s\n\t* dec: %s"
-                % (enc_output_file, dec_output_file))
-    torch.save(filtered_enc_embeddings, enc_output_file)
-    torch.save(filtered_dec_embeddings, dec_output_file)
-    logger.info("\nDone.")
-=======
     if opt.emb_file_enc:
         embeddings_enc = get_embeddings(opt.emb_file_enc, opt)
         filtered_enc_embeddings, enc_count = match_embeddings(
             enc_vocab, embeddings_enc, opt, 'enc')
 
         enc_output_file = opt.output_file + ".enc.pt"
-        log.info("Saving enc embeddings {} as: {}".format(
+        logger.info("Saving enc embeddings {} as: {}".format(
             filtered_enc_embeddings.size(), enc_output_file))
         torch.save(filtered_enc_embeddings, enc_output_file)
         del filtered_enc_embeddings     # free memory
@@ -226,11 +140,10 @@
         filtered_dec_embeddings, dec_count = match_embeddings(
             dec_vocab, embeddings_dec, opt, 'dec')
         dec_output_file = opt.output_file + ".dec.pt"
-        log.info("Saving dec embeddings {} as: {}" .format(
+        logger.info("Saving dec embeddings {} as: {}" .format(
             filtered_dec_embeddings.size(), dec_output_file))
         torch.save(filtered_dec_embeddings, dec_output_file)
-    print("\nDone.")
->>>>>>> 95fe80a1
+    logger.info("Done.")
 
 
 if __name__ == "__main__":
