#!/usr/bin/env python
from setuptools import setup, find_packages
from os import path

this_directory = path.abspath(path.dirname(__file__))
with open(path.join(this_directory, 'README.md'), encoding='utf-8') as f:
    long_description = f.read()

setup(
    name='OpenNMT-py',
    description='A python implementation of OpenNMT',
    long_description=long_description,
    long_description_content_type='text/markdown',
    version='2.0.0rc2',
    packages=find_packages(),
    project_urls={
        "Documentation": "http://opennmt.net/OpenNMT-py/",
        "Forum": "http://forum.opennmt.net/",
        "Gitter": "https://gitter.im/OpenNMT/OpenNMT-py",
        "Source": "https://github.com/OpenNMT/OpenNMT-py/"
    },
    python_requires=">=3.5",
    install_requires=[
        "numpy==1.19.3",
        "six==1.15.0",
        "tqdm>=4.51,<5",
        "torch==1.6.0",
        "torchtext==0.5.0",
        "future==0.18.2",
<<<<<<< HEAD
        "configargparse>=1.2.3,<2",
        "tensorboard==2.3.0",
=======
        "configargparse==1.2.3",
        "tensorboard>=2.3,<3",
>>>>>>> bf6b574c
        "flask==1.1.2",
        "waitress==1.4.4",
        "pyonmttok>=1.23,<2;platform_system=='Linux' or platform_system=='Darwin'",
        "pyyaml==5.3.1",
    ],
    entry_points={
        "console_scripts": [
            "onmt_server=onmt.bin.server:main",
            "onmt_train=onmt.bin.train:main",
            "onmt_translate=onmt.bin.translate:main",
            "onmt_release_model=onmt.bin.release_model:main",
            "onmt_average_models=onmt.bin.average_models:main",
            "onmt_build_vocab=onmt.bin.build_vocab:main"
        ],
    }
)<|MERGE_RESOLUTION|>--- conflicted
+++ resolved
@@ -27,13 +27,8 @@
         "torch==1.6.0",
         "torchtext==0.5.0",
         "future==0.18.2",
-<<<<<<< HEAD
         "configargparse>=1.2.3,<2",
-        "tensorboard==2.3.0",
-=======
-        "configargparse==1.2.3",
         "tensorboard>=2.3,<3",
->>>>>>> bf6b574c
         "flask==1.1.2",
         "waitress==1.4.4",
         "pyonmttok>=1.23,<2;platform_system=='Linux' or platform_system=='Darwin'",
