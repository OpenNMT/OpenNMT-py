#!/usr/bin/env python
from setuptools import setup, find_packages
from os import path

this_directory = path.abspath(path.dirname(__file__))
with open(path.join(this_directory, 'README.md'), encoding='utf-8') as f:
    long_description = f.read()

setup(
    name='OpenNMT-py',
    description='A python implementation of OpenNMT',
    long_description=long_description,
    long_description_content_type='text/markdown',
    version='2.0.0rc2',
    packages=find_packages(),
    project_urls={
        "Documentation": "http://opennmt.net/OpenNMT-py/",
        "Forum": "http://forum.opennmt.net/",
        "Gitter": "https://gitter.im/OpenNMT/OpenNMT-py",
        "Source": "https://github.com/OpenNMT/OpenNMT-py/"
    },
    python_requires=">=3.5",
    install_requires=[
        "numpy==1.19.3",
<<<<<<< HEAD
        "six==1.15.0",
        "tqdm>=4.51,<5",
=======
        "tqdm==4.51.0",
>>>>>>> d8ddbdf0
        "torch==1.6.0",
        "torchtext==0.5.0",
        "future==0.18.2",
        "configargparse==1.2.3",
        "tensorboard>=2.3,<3",
        "flask==1.1.2",
        "waitress==1.4.4",
        "pyonmttok>=1.23,<2;platform_system=='Linux' or platform_system=='Darwin'",
        "pyyaml==5.3.1",
    ],
    entry_points={
        "console_scripts": [
            "onmt_server=onmt.bin.server:main",
            "onmt_train=onmt.bin.train:main",
            "onmt_translate=onmt.bin.translate:main",
            "onmt_release_model=onmt.bin.release_model:main",
            "onmt_average_models=onmt.bin.average_models:main",
            "onmt_build_vocab=onmt.bin.build_vocab:main"
        ],
    }
)<|MERGE_RESOLUTION|>--- conflicted
+++ resolved
@@ -22,12 +22,8 @@
     python_requires=">=3.5",
     install_requires=[
         "numpy==1.19.3",
-<<<<<<< HEAD
         "six==1.15.0",
         "tqdm>=4.51,<5",
-=======
-        "tqdm==4.51.0",
->>>>>>> d8ddbdf0
         "torch==1.6.0",
         "torchtext==0.5.0",
         "future==0.18.2",
