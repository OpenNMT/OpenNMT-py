from __future__ import division

import onmt
import onmt.Markdown
import onmt.Models
import onmt.modules
import argparse
import torch
import torch.nn as nn
from torch import cuda
from torch.autograd import Variable
import math
import time
import sys
parser = argparse.ArgumentParser(description='train.py')
onmt.Markdown.add_md_help_argument(parser)

# Data options

parser.add_argument('-data', required=True,
                    help='Path to the *-train.pt file from preprocess.py')
parser.add_argument('-save_model', default='model',
                    help="""Model filename (the model will be saved as
                    <save_model>_epochN_PPL.pt where PPL is the
                    validation perplexity""")
parser.add_argument('-train_from_state_dict', default='', type=str,
                    help="""If training from a checkpoint then this is the
                    path to the pretrained model's state_dict.""")
parser.add_argument('-train_from', default='', type=str,
                    help="""If training from a checkpoint then this is the
                    path to the pretrained model.""")

# Model options

parser.add_argument('-layers', type=int, default=2,
                    help='Number of layers in the LSTM encoder/decoder')
parser.add_argument('-rnn_size', type=int, default=500,
                    help='Size of LSTM hidden states')
parser.add_argument('-word_vec_size', type=int, default=500,
                    help='Word embedding sizes')
parser.add_argument('-feature_vec_size', type=int, default=100,
                    help='Feature vec sizes')

parser.add_argument('-input_feed', type=int, default=1,
                    help="""Feed the context vector at each time step as
                    additional input (via concatenation with the word
                    embeddings) to the decoder.""")
parser.add_argument('-rnn_type', type=str, default='LSTM',
                    choices=['LSTM', 'GRU'],
                    help="""The gate type to use in the RNNs""")
# parser.add_argument('-residual',   action="store_true",
#                     help="Add residual connections between RNN layers.")
parser.add_argument('-brnn', action='store_true',
                    help='Use a bidirectional encoder')
parser.add_argument('-brnn_merge', default='concat',
                    help="""Merge action for the bidirectional hidden states:
                    [concat|sum]""")
<<<<<<< HEAD
parser.add_argument('-copy_attn', action="store_true",
                    help='Train copy attention layer.')
parser.add_argument('-coverage_attn', action="store_true",
                    help='Train a coverage attention layer.')
parser.add_argument('-encoder_layer', type=str, default='rnn',
                    help="""Type of encoder layer to use.
                    Options: [rnn|mean|transformer]""")
parser.add_argument('-decoder_layer', type=str, default='rnn',
                    help='Type of decoder layer to use. [rnn|transformer]')
=======
parser.add_argument('-context_gate', type=str, default=None,
                    choices=['source', 'target', 'both'],
                    help="""Type of context gate to use [source|target|both].
                    Do not select for no context gate.""")
>>>>>>> 58c8b528

# Optimization options
parser.add_argument('-encoder_type', default='text',
                    help="Type of encoder to use. Options are [text|img].")
parser.add_argument('-batch_size', type=int, default=64,
                    help='Maximum batch size')
parser.add_argument('-max_generator_batches', type=int, default=32,
                    help="""Maximum batches of words in a sequence to run
                    the generator on in parallel. Higher is faster, but uses
                    more memory.""")
parser.add_argument('-epochs', type=int, default=13,
                    help='Number of training epochs')
parser.add_argument('-start_epoch', type=int, default=1,
                    help='The epoch from which to start')
parser.add_argument('-param_init', type=float, default=0.1,
                    help="""Parameters are initialized over uniform distribution
                    with support (-param_init, param_init).
                    Use 0 to not use initialization""")
parser.add_argument('-optim', default='sgd',
                    help="Optimization method. [sgd|adagrad|adadelta|adam]")
parser.add_argument('-max_grad_norm', type=float, default=5,
                    help="""If the norm of the gradient vector exceeds this,
                    renormalize it to have the norm equal to max_grad_norm""")
parser.add_argument('-dropout', type=float, default=0.3,
                    help='Dropout probability; applied between LSTM stacks.')
parser.add_argument('-position_encoding', action='store_true',
                    help='Use a sinusoid to mark relative words positions.')
parser.add_argument('-share_decoder_embeddings', action='store_true',
                    help='Share the word and softmax embeddings for decoder.')

parser.add_argument('-curriculum', action="store_true",
                    help="""For this many epochs, order the minibatches based
                    on source sequence length. Sometimes setting this to 1 will
                    increase convergence speed.""")
parser.add_argument('-extra_shuffle', action="store_true",
                    help="""By default only shuffle mini-batch order; when true,
                    shuffle and re-assign mini-batches""")
parser.add_argument('-truncated_decoder', type=int, default=0,
                    help="""Truncated bptt.""")

# learning rate
parser.add_argument('-learning_rate', type=float, default=1.0,
                    help="""Starting learning rate. If adagrad/adadelta/adam is
                    used, then this is the global learning rate. Recommended
                    settings: sgd = 1, adagrad = 0.1,
                    adadelta = 1, adam = 0.001""")
parser.add_argument('-learning_rate_decay', type=float, default=0.5,
                    help="""If update_learning_rate, decay learning rate by
                    this much if (i) perplexity does not decrease on the
                    validation set or (ii) epoch has gone past
                    start_decay_at""")
parser.add_argument('-start_decay_at', type=int, default=8,
                    help="""Start decaying every epoch after and including this
                    epoch""")
parser.add_argument('-start_checkpoint_at', type=int, default=0,
                    help="""Start checkpointing every epoch after and including this
                    epoch""")
parser.add_argument('-decay_method', type=str, default="",
                    help="""Use a custom learning rate decay [|noam] """)
parser.add_argument('-warmup_steps', type=int, default=4000,
                    help="""Number of warmup steps for custom decay.""")


# pretrained word vectors

parser.add_argument('-pre_word_vecs_enc',
                    help="""If a valid path is specified, then this will load
                    pretrained word embeddings on the encoder side.
                    See README for specific formatting instructions.""")
parser.add_argument('-pre_word_vecs_dec',
                    help="""If a valid path is specified, then this will load
                    pretrained word embeddings on the decoder side.
                    See README for specific formatting instructions.""")

# GPU
parser.add_argument('-gpus', default=[], nargs='+', type=int,
                    help="Use CUDA on the listed devices.")

parser.add_argument('-log_interval', type=int, default=50,
                    help="Print stats at this interval.")
parser.add_argument('-log_server', type=str, default="",
                    help="Send logs to this crayon server.")
parser.add_argument('-experiment_name', type=str, default="",
                    help="Name of the experiment for logging.")

parser.add_argument('-seed', type=int, default=-1,
                    help="""Random seed used for the experiments
                    reproducibility.""")

opt = parser.parse_args()

print(opt)

if opt.seed > 0:
    torch.manual_seed(opt.seed)

if torch.cuda.is_available() and not opt.gpus:
    print("WARNING: You have a CUDA device, should run with -gpus 0")

if opt.gpus:
    cuda.set_device(opt.gpus[0])
    if opt.seed > 0:
        torch.cuda.manual_seed(opt.seed)

if opt.log_server != "":
    from pycrayon import CrayonClient
    cc = CrayonClient(hostname=opt.log_server)
    cc.remove_experiment(opt.experiment_name)
    experiment = cc.create_experiment(opt.experiment_name)


def NMTCriterion(vocabSize):
    weight = torch.ones(vocabSize)
    weight[onmt.Constants.PAD] = 0
    crit = nn.NLLLoss(weight, size_average=False)
    if opt.gpus:
        crit.cuda()
    return crit


def memoryEfficientLoss(outputs, generator, crit, batch,
                        eval=False,
                        attns=None, coverage=None, copy=None):
    """
    Args:
        outputs (FloatTensor): tgt_len x batch x rnn_size
        generator (Function): ( any x rnn_size ) -> ( any x tgt_vocab )
        crit (Criterion): ( any x tgt_vocab )
        batch (`Batch`): Data object
        eval (bool): train or eval
        attns (FloatTensor): src_len x batch

    Returns:
        loss (float): accumulated loss value
        grad_output: grad of loss wrt outputs
        grad_attns: grad of loss wrt attns
        num_correct (int): number of correct targets

    """
    targets = batch.tgt[1:]

    # compute generations one piece at a time
    num_correct, loss = 0, 0

    # These will require gradients.
    outputs = Variable(outputs.data, requires_grad=(not eval), volatile=eval)
    batch_size = batch.batchSize
    d = {"out": outputs, "tgt": targets}

    if attns is not None:
        attns = Variable(attns.data, requires_grad=(not eval), volatile=eval)
        d["attn"] = attns
        d["align"] = batch.alignment[1:]

    if coverage is not None:
        coverage = Variable(coverage.data, requires_grad=(not eval),
                            volatile=eval)
        d["coverage"] = coverage

    for k in d:
        d[k] = torch.split(d[k], opt.max_generator_batches)

    for i, targ_t in enumerate(d["tgt"]):
        out_t = d["out"][i].view(-1, d["out"][i].size(2))

        # Depending on generator type.
        if attns is None:
            scores_t = generator(out_t)
            loss_t = crit(scores_t, targ_t.view(-1))
        else:
            attn_t = d["attn"][i]
            align_t = d["align"][i].view(-1, d["align"][i].size(2))
            words = batch.words().t().contiguous()
            attn_t = attn_t.view(-1, d["attn"][i].size(2))

            # probability of words, probability of attn
            scores_t, c_attn_t = generator(out_t, words, attn_t)
            loss_t = crit(scores_t, c_attn_t, targ_t.view(-1), align_t)

        if coverage is not None:
            loss_t += 0.1 * torch.min(d["coverage"][i], d["attn"][i]).sum()

        pred_t = scores_t.data.max(1)[1]
        num_correct_t = pred_t.eq(targ_t.data) \
                              .masked_select(
                                  targ_t.ne(onmt.Constants.PAD).data) \
                              .sum()
        num_correct += num_correct_t
        loss += loss_t.data[0]
        if not eval:
            loss_t.div(batch_size).backward()

    # Return the gradients
    grad_output = None if outputs.grad is None else outputs.grad.data
    grad_attns = None if not attns or attns.grad is None else attns.grad.data
    grad_coverage = None if not coverage or coverage.grad is None \
        else coverage.grad.data

    return loss, grad_output, grad_attns, grad_coverage, num_correct


def eval(model, criterion, data):
    total_loss = 0
    total_words = 0
    total_num_correct = 0
    model.eval()
    for i in range(len(data)):
        batch = data[i]
        outputs, attn, dec_hidden = model(batch)
        # exclude <s> from targets
        targets = batch.tgt[1:]
        loss, _, _, _, num_correct = memoryEfficientLoss(
            outputs, model.generator, criterion, batch, eval=True,
            attns=attn.get("copy"), coverage=attn.get("coverage"))
        total_loss += loss
        total_num_correct += num_correct
        total_words += targets.data.ne(onmt.Constants.PAD).sum()

    model.train()
    return total_loss / total_words, total_num_correct / total_words


def trainModel(model, trainData, validData, dataset, optim):
    # print(model)
    model.train()

    # Define criterion of each GPU.
    if not opt.copy_attn:
        criterion = NMTCriterion(dataset['dicts']['tgt'].size())
    else:
        criterion = onmt.modules.copy_criterion

    start_time = time.time()

    def trainEpoch(epoch):

        if opt.extra_shuffle and epoch > opt.curriculum:
            trainData.shuffle()

        # Shuffle mini batch order.
        batchOrder = torch.randperm(len(trainData))

        total_loss, total_words, total_num_correct = 0, 0, 0
        report_loss, report_tgt_words = 0, 0
        report_src_words, report_num_correct = 0, 0
        start = time.time()
        for i in range(len(trainData)):

            batchIdx = batchOrder[i] if epoch > opt.curriculum else i
            batch = trainData[batchIdx]

            dec_hidden = None

            trunc_size = opt.truncated_decoder
            r = [0]
            if trunc_size:
                r = range((batch.tgt.size(0) // trunc_size) + 1)

            #fix me!
            for j in r:
                if trunc_size:
                    if batch.tgt.size(0) - 1 <= j * trunc_size:
                        continue
                    trunc_batch = batch.truncate(j * trunc_size,
                                                 (j+1) * trunc_size)
                else:
                    trunc_batch = batch

                # Main training loop
                model.zero_grad()
                outputs, attn, dec_hidden \
                    = model(trunc_batch,
                            dec_hidden=(h.detach()for h in dec_hidden)
                            if dec_hidden else None)

                # Exclude <s> from targets.
                targets = trunc_batch.tgt[1:]
                loss, gradOutput, gradAttn, gradCov, num_correct \
                    = memoryEfficientLoss(
                        outputs, model.generator, criterion, trunc_batch,
                        attns=attn.get("copy"), coverage=attn.get("coverage"))
                var, grad = [outputs], [gradOutput]
                if gradAttn is not None:
                    var, grad = [outputs, attn["copy"]], [gradOutput, gradAttn]
                if gradCov is not None:
                    var.append(attn["coverage"])
                    grad.append(gradCov)
                torch.autograd.backward(var, grad)
                # Update the parameters.
                optim.step()

                num_words = targets.data.ne(onmt.Constants.PAD).sum()
                report_loss += loss
                report_num_correct += num_correct
                report_tgt_words += num_words
                total_loss += loss
                total_num_correct += num_correct
                total_words += num_words
            report_src_words += batch.lengths.data.sum()

            if i % opt.log_interval == -1 % opt.log_interval:
                ppl = math.exp(report_loss / report_tgt_words)
                acc = report_num_correct / report_tgt_words * 100
                tgtper = report_tgt_words/(time.time()-start + 1e-5)
                if opt.log_server:
                    experiment.add_scalar_value("ppl", ppl)
                    experiment.add_scalar_value("accuracy", acc)
                    experiment.add_scalar_value("tgtper", tgtper)
                    experiment.add_scalar_value("lr", optim.lr)
                print(("Epoch %2d, %5d/%5d; acc: %6.2f; ppl: %6.2f;" +
                       "%3.0f src tok/s; %3.0f tgt tok/s; %6.0f s elapsed") %
                      (epoch, i+1, len(trainData),
                       acc,
                       ppl,
                       report_src_words/(time.time()-start + 1e-5),
                       tgtper,
                       time.time()-start_time))
                sys.stdout.flush()
                report_loss, report_tgt_words = 0, 0
                report_src_words, report_num_correct = 0, 0

                start = time.time()

        return total_loss / total_words, total_num_correct / total_words

    for epoch in range(opt.start_epoch, opt.epochs + 1):
        print('')

        #  (1) train for one epoch on the training set
        train_loss, train_acc = trainEpoch(epoch)
        train_ppl = math.exp(min(train_loss, 100))
        print('Train perplexity: %g' % train_ppl)
        print('Train accuracy: %g' % (train_acc*100))

        #  (2) evaluate on the validation set
        valid_loss, valid_acc = eval(model, criterion, validData)
        valid_ppl = math.exp(min(valid_loss, 100))
        print('Validation perplexity: %g' % valid_ppl)
        print('Validation accuracy: %g' % (valid_acc*100))

        if opt.log_server:
            experiment.add_scalar_value("train_ppl", train_ppl)
            experiment.add_scalar_value("train_acc", train_acc*100)
            experiment.add_scalar_value("valid_ppl", valid_ppl)
            experiment.add_scalar_value("valid_acc", valid_acc*100)

        #  (3) update the learning rate
        optim.updateLearningRate(valid_ppl, epoch)

        model_state_dict = (model.module.state_dict() if len(opt.gpus) > 1
                            else model.state_dict())
        model_state_dict = {k: v for k, v in model_state_dict.items()
                            if 'generator' not in k}
        generator_state_dict = (model.generator.module.state_dict()
                                if len(opt.gpus) > 1
                                else model.generator.state_dict())
        #  (4) drop a checkpoint
        if epoch >= opt.start_checkpoint_at:
            checkpoint = {
                'model': model_state_dict,
                'generator': generator_state_dict,
                'dicts': dataset['dicts'],
                'opt': opt,
                'epoch': epoch,
                'optim': optim
            }
            torch.save(checkpoint,
                       '%s_acc_%.2f_ppl_%.2f_e%d.pt'
                       % (opt.save_model, 100*valid_acc, valid_ppl, epoch))


def main():
    print("Loading data from '%s'" % opt.data)

    dataset = torch.load(opt.data)
    dict_checkpoint = (opt.train_from if opt.train_from
                       else opt.train_from_state_dict)
    if dict_checkpoint:
        print('Loading dicts from checkpoint at %s' % dict_checkpoint)
        checkpoint = torch.load(dict_checkpoint)
        dataset['dicts'] = checkpoint['dicts']

    trainData = onmt.Dataset(dataset['train']['src'],
                             dataset['train']['tgt'], opt.batch_size, opt.gpus,
                             data_type=dataset.get("type", "text"),
                             srcFeatures=dataset['train'].get('src_features'),
                             tgtFeatures=dataset['train'].get('tgt_features'),
                             alignment=dataset['train'].get('alignments'))
    validData = onmt.Dataset(dataset['valid']['src'],
                             dataset['valid']['tgt'], opt.batch_size, opt.gpus,
                             volatile=True,
                             data_type=dataset.get("type", "text"),
                             srcFeatures=dataset['valid'].get('src_features'),
                             tgtFeatures=dataset['valid'].get('tgt_features'),
                             alignment=dataset['valid'].get('alignments'))

    dicts = dataset['dicts']
    print(' * vocabulary size. source = %d; target = %d' %
          (dicts['src'].size(), dicts['tgt'].size()))
    if 'src_features' in dicts:
        for j in range(len(dicts['src_features'])):
            print(' * src feature %d size = %d' %
                  (j, dicts['src_features'][j].size()))

    dicts = dataset['dicts']
    print(' * number of training sentences. %d' %
          len(dataset['train']['src']))
    print(' * maximum batch size. %d' % opt.batch_size)

    print('Building model...')

    if opt.encoder_type == "text":
        encoder = onmt.Models.Encoder(opt, dicts['src'],
                                      dicts.get('src_features', None))
    elif opt.encoder_type == "img":
        encoder = onmt.modules.ImageEncoder(opt)
        assert("type" not in dataset or dataset["type"] == "img")
    else:
        print("Unsupported encoder type %s" % (opt.encoder_type))

    decoder = onmt.Models.Decoder(opt, dicts['tgt'])

    if opt.copy_attn:
        generator = onmt.modules.CopyGenerator(opt, dicts['src'], dicts['tgt'])
    else:
        generator = nn.Sequential(
            nn.Linear(opt.rnn_size, dicts['tgt'].size()),
            nn.LogSoftmax())
        if opt.share_decoder_embeddings:
            generator[0].weight = decoder.word_lut.weight

    model = onmt.Models.NMTModel(encoder, decoder)

    if opt.train_from:
        print('Loading model from checkpoint at %s' % opt.train_from)
        chk_model = checkpoint['model']
        generator_state_dict = chk_model.generator.state_dict()
        model_state_dict = {k: v for k, v in chk_model.state_dict().items()
                            if 'generator' not in k}
        model.load_state_dict(model_state_dict)
        generator.load_state_dict(generator_state_dict)
        opt.start_epoch = checkpoint['epoch'] + 1

    if opt.train_from_state_dict:
        print('Loading model from checkpoint at %s'
              % opt.train_from_state_dict)
        model.load_state_dict(checkpoint['model'])
        generator.load_state_dict(checkpoint['generator'])
        opt.start_epoch = checkpoint['epoch'] + 1

    if len(opt.gpus) >= 1:
        model.cuda()
        generator.cuda()
    else:
        model.cpu()
        generator.cpu()

    if len(opt.gpus) > 1:
        model = nn.DataParallel(model, device_ids=opt.gpus, dim=1)
        generator = nn.DataParallel(generator, device_ids=opt.gpus, dim=0)

    model.generator = generator

    if not opt.train_from_state_dict and not opt.train_from:
        if opt.param_init != 0.0:
            print('Intializing params')
            for p in model.parameters():
                p.data.uniform_(-opt.param_init, opt.param_init)

        encoder.load_pretrained_vectors(opt)
        decoder.load_pretrained_vectors(opt)

        optim = onmt.Optim(
            opt.optim, opt.learning_rate, opt.max_grad_norm,
            lr_decay=opt.learning_rate_decay,
            start_decay_at=opt.start_decay_at,
            opt=opt

        )
    else:
        print('Loading optimizer from checkpoint:')
        optim = checkpoint['optim']
        print(optim)

    optim.set_parameters(model.parameters())

    if opt.train_from or opt.train_from_state_dict:
        optim.optimizer.load_state_dict(
            checkpoint['optim'].optimizer.state_dict())

    nParams = sum([p.nelement() for p in model.parameters()])
    print('* number of parameters: %d' % nParams)

    trainModel(model, trainData, validData, dataset, optim)


if __name__ == "__main__":
    main()<|MERGE_RESOLUTION|>--- conflicted
+++ resolved
@@ -55,7 +55,6 @@
 parser.add_argument('-brnn_merge', default='concat',
                     help="""Merge action for the bidirectional hidden states:
                     [concat|sum]""")
-<<<<<<< HEAD
 parser.add_argument('-copy_attn', action="store_true",
                     help='Train copy attention layer.')
 parser.add_argument('-coverage_attn', action="store_true",
@@ -65,12 +64,10 @@
                     Options: [rnn|mean|transformer]""")
 parser.add_argument('-decoder_layer', type=str, default='rnn',
                     help='Type of decoder layer to use. [rnn|transformer]')
-=======
 parser.add_argument('-context_gate', type=str, default=None,
                     choices=['source', 'target', 'both'],
                     help="""Type of context gate to use [source|target|both].
                     Do not select for no context gate.""")
->>>>>>> 58c8b528
 
 # Optimization options
 parser.add_argument('-encoder_type', default='text',
