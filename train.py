--- conflicted
+++ resolved
@@ -270,16 +270,10 @@
         valid_iter = make_dataset_iter(lazily_load_dataset("valid"),
                                        fields, opt,
                                        is_train=False)
-<<<<<<< HEAD
         with torch.no_grad():
             valid_stats = trainer.validate(valid_iter)
-        print('Validation perplexity: %g' % valid_stats.ppl())
-        print('Validation accuracy: %g' % valid_stats.accuracy())
-=======
-        valid_stats = trainer.validate(valid_iter)
         logger.info('Validation perplexity: %g' % valid_stats.ppl())
         logger.info('Validation accuracy: %g' % valid_stats.accuracy())
->>>>>>> c199de0f
 
         # 3. Log to remote server.
         if opt.exp_host:
@@ -397,13 +391,8 @@
 def build_optim(model, checkpoint):
     saved_optimizer_state_dict = None
 
-<<<<<<< HEAD
-    if False:#opt.train_from:
-        print('Loading optimizer from checkpoint.')
-=======
     if opt.train_from:
         logger.info('Loading optimizer from checkpoint.')
->>>>>>> c199de0f
         optim = checkpoint['optim']
         # We need to save a copy of optim.optimizer.state_dict() for setting
         # the, optimizer state later on in Stage 2 in this method, since
@@ -432,12 +421,12 @@
     # essentially it builds a new optimizer with empty optimizer state and
     # parameters from the model.
     optim.set_parameters(model.named_parameters())
-    print(
+    logger.info(
         "Stage 1: Keys after executing optim.set_parameters" +
         "(model.parameters())")
     show_optimizer_state(optim)
 
-    if False:#opt.train_from:
+    if opt.train_from:
         # Stage 2: In this stage, which is only performed when loading an
         # optimizer from a checkpoint, we load the saved_optimizer_state_dict
         # into the re-created optimizer, to set the optim.optimizer.state
@@ -445,8 +434,7 @@
         # state saved in the "saved_optimizer_state_dict" variable for
         # this purpose.
         # See also: https://github.com/pytorch/pytorch/issues/2830
-        print ('************************************************************')
-        # TODO: optim.optimizer.load_state_dict(saved_optimizer_state_dict)
+        optim.optimizer.load_state_dict(saved_optimizer_state_dict)
         # Convert back the state values to cuda type if applicable
         if use_gpu(opt):
             for state in optim.optimizer.state.values():
@@ -454,7 +442,7 @@
                     if torch.is_tensor(v):
                         state[k] = v.cuda()
 
-        print(
+        logger.info(
             "Stage 2: Keys after executing  optim.optimizer.load_state_dict" +
             "(saved_optimizer_state_dict)")
         show_optimizer_state(optim)
